--- conflicted
+++ resolved
@@ -1260,14 +1260,9 @@
   bool show_time = false;
   bool wildcard = false;
 
-<<<<<<< HEAD
-  const char* run_name = NULL;
-  const char* name_file = NULL;
-  const char* prefix = NULL;
-=======
   std::string run_name;
   std::string prefix;
->>>>>>> 7295612d
+  const char* name_file = NULL;
 
   Formatter *formatter = NULL;
   bool pretty_format = false;
