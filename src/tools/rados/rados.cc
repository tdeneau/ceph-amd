// -*- mode:C++; tab-width:8; c-basic-offset:2; indent-tabs-mode:t -*-
// vim: ts=8 sw=2 smarttab
/*
 * Ceph - scalable distributed file system
 *
 * Copyright (C) 2004-2006 Sage Weil <sage@newdream.net>
 *
 * This is free software; you can redistribute it and/or
 * modify it under the terms of the GNU Lesser General Public
 * License version 2.1, as published by the Free Software
 * Foundation.  See file COPYING.
 *
 */

#include "include/types.h"

#include "include/rados/librados.hpp"
#include "include/rados/rados_types.hpp"
#include "include/radosstriper/libradosstriper.hpp"
using namespace libradosstriper;

#include "common/config.h"
#include "common/ceph_argparse.h"
#include "global/global_init.h"
#include "common/Cond.h"
#include "common/debug.h"
#include "common/errno.h"
#include "common/Formatter.h"
#include "common/obj_bencher.h"
#include "mds/inode_backtrace.h"
#include "auth/Crypto.h"
#include <iostream>
#include <fstream>

#include <stdlib.h>
#include <time.h>
#include <sstream>
#include <errno.h>
#include <dirent.h>
#include <stdexcept>
#include <climits>
#include <locale>
#include <vector>

#include "cls/lock/cls_lock_client.h"
#include "include/compat.h"
#include "common/hobject.h"

#include "PoolDump.h"
#include "RadosImport.h"

int rados_tool_sync(const std::map < std::string, std::string > &opts,
                             std::vector<const char*> &args);

using namespace librados;

// two steps seem to be necessary to do this right
#define STR(x) _STR(x)
#define _STR(x) #x

void usage(ostream& out)
{
  out <<					\
"usage: rados [options] [commands]\n"
"POOL COMMANDS\n"
"   lspools                          list pools\n"
"   mkpool <pool-name> [123[ 4]]     create pool <pool-name>'\n"
"                                    [with auid 123[and using crush rule 4]]\n"
"   cppool <pool-name> <dest-pool>   copy content of a pool\n"
"   rmpool <pool-name> [<pool-name> --yes-i-really-really-mean-it]\n"
"                                    remove pool <pool-name>'\n"
"   purge <pool-name> --yes-i-really-really-mean-it\n"
"                                    remove all objects from pool <pool-name> without removing it\n"
"   df                               show per-pool and total usage\n"
"   ls                               list objects in pool\n\n"
"   chown 123                        change the pool owner to auid 123\n"
"\n"
"POOL SNAP COMMANDS\n"
"   lssnap                           list snaps\n"
"   mksnap <snap-name>               create snap <snap-name>\n"
"   rmsnap <snap-name>               remove snap <snap-name>\n"
"\n"
"OBJECT COMMANDS\n"
"   get <obj-name> [outfile]         fetch object\n"
"   put <obj-name> [infile]          write object\n"
"   truncate <obj-name> length       truncate object\n"
"   create <obj-name>                create object\n"
"   rm <obj-name> ...                remove object(s)\n"
"   cp <obj-name> [target-obj]       copy object\n"
"   clonedata <src-obj> <dst-obj>    clone object data\n"
"   listxattr <obj-name>\n"
"   getxattr <obj-name> attr\n"
"   setxattr <obj-name> attr val\n"
"   rmxattr <obj-name> attr\n"
"   stat objname                     stat the named object\n"
"   mapext <obj-name>\n"
"   rollback <obj-name> <snap-name>  roll back object to snap <snap-name>\n"
"\n"
"   listsnaps <obj-name>             list the snapshots of this object\n"
"   bench <seconds> write|seq|rand [-t concurrent_operations] [--no-cleanup] [--run-name run_name] [--name-file namefile]\n"
"                                    default is 16 concurrent IOs and 4 MB ops\n"
"                                    default is to clean up after write benchmark\n"
"                                    default run-name is 'benchmark_last_metadata'\n"
"   cleanup [--run-name run_name] [--prefix prefix]\n"
"                                    clean up a previous benchmark operation\n"
"                                    default run-name is 'benchmark_last_metadata'\n"
"   load-gen [options]               generate load on the cluster\n"
"   listomapkeys <obj-name>          list the keys in the object map\n"
"   listomapvals <obj-name>          list the keys and vals in the object map \n"
"   getomapval <obj-name> <key> [file] show the value for the specified key\n"
"                                    in the object's object map\n"
"   setomapval <obj-name> <key> <val>\n"
"   rmomapkey <obj-name> <key>\n"
"   getomapheader <obj-name> [file]\n"
"   setomapheader <obj-name> <val>\n"
"   tmap-to-omap <obj-name>          convert tmap keys/values to omap\n"
"   watch <obj-name>                 add watcher on this object\n"
"   notify <obj-name> <message>      notify watcher of this object with message\n"
"   listwatchers <obj-name>          list the watchers of this object\n"
"   set-alloc-hint <obj-name> <expected-object-size> <expected-write-size>\n"
"                                    set allocation hint for an object\n"
"\n"
"IMPORT AND EXPORT\n"
"   export [filename]\n"
"       Serialize pool contents to a file or standard out.\n"
"   import [--dry-run] [--no-overwrite] < filename | - >\n"
"       Load pool contents from a file or standard in\n"
"\n"
"ADVISORY LOCKS\n"
"   lock list <obj-name>\n"
"       List all advisory locks on an object\n"
"   lock get <obj-name> <lock-name>\n"
"       Try to acquire a lock\n"
"   lock break <obj-name> <lock-name> <locker-name>\n"
"       Try to break a lock acquired by another client\n"
"   lock info <obj-name> <lock-name>\n"
"       Show lock information\n"
"   options:\n"
"       --lock-tag                   Lock tag, all locks operation should use\n"
"                                    the same tag\n"
"       --lock-cookie                Locker cookie\n"
"       --lock-description           Description of lock\n"
"       --lock-duration              Lock duration (in seconds)\n"
"       --lock-type                  Lock type (shared, exclusive)\n"
"\n"
"CACHE POOLS: (for testing/development only)\n"
"   cache-flush <obj-name>           flush cache pool object (blocking)\n"
"   cache-try-flush <obj-name>       flush cache pool object (non-blocking)\n"
"   cache-evict <obj-name>           evict cache pool object\n"
"   cache-flush-evict-all            flush+evict all objects\n"
"   cache-try-flush-evict-all        try-flush+evict all objects\n"
"\n"
"GLOBAL OPTIONS:\n"
"   --object_locator object_locator\n"
"        set object_locator for operation\n"
"   -p pool\n"
"   --pool=pool\n"
"        select given pool by name\n"
"   --target-pool=pool\n"
"        select target pool by name\n"
"   -b op_size\n"
"        set the block size for put/get ops and for write benchmarking\n"
"   -s name\n"
"   --snap name\n"
"        select given snap name for (read) IO\n"
"   -i infile\n"
"   --create\n"
"        create the pool or directory that was specified\n"
"   -N namespace\n"
"   --namespace=namespace\n"
"        specify the namespace to use for the object\n"
"   --all\n"
"        Use with ls to list objects in all namespaces\n"
"        Put in CEPH_ARGS environment variable to make this the default\n"
"   --default\n"
"        Use with ls to list objects in default namespace\n"
"        Takes precedence over --all in case --all is in environment\n"
"   --target-locator\n"
"        Use with cp to specify the locator of the new object\n"
"   --target-nspace\n"
"        Use with cp to specify the namespace of the new object\n"
"   --striper\n"
"        Use radostriper interface rather than pure rados\n"
"        Available for stat, get, put, truncate, rm, ls and \n"
"        all xattr related operations\n"
"\n"
"BENCH OPTIONS:\n"
"   -t N\n"
"   --concurrent-ios=N\n"
"        Set number of concurrent I/O operations\n"
"   --show-time\n"
"        prefix output with date/time\n"
"   --no-verify\n"
"        do not verify contents of read objects\n"
"\n"
"LOAD GEN OPTIONS:\n"
"   --num-objects                    total number of objects\n"
"   --min-object-size                min object size\n"
"   --max-object-size                max object size\n"
"   --min-op-len                     min io size of operations\n"
"   --max-op-len                     max io size of operations\n"
"   --max-ops                        max number of operations\n"
"   --max-backlog                    max backlog size\n"
"   --read-percent                   percent of operations that are read\n"
"   --target-throughput              target throughput (in bytes)\n"
"   --run-length                     total time (in seconds)\n"
    ;
}

unsigned default_op_size = 1 << 22;

static void usage_exit()
{
  usage(cerr);
  exit(1);
}


template <typename I, typename T>
static int rados_sistrtoll(I &i, T *val) {
  std::string err;
  *val = strict_sistrtoll(i->second.c_str(), &err);
  if (err != "") {
    cerr << "Invalid value for " << i->first << ": " << err << std::endl;
    return -EINVAL;
  } else {
    return 0;
  }
}


static int dump_data(std::string const &filename, bufferlist const &data)
{
  int fd;
  if (filename == "-") {
    fd = STDOUT_FILENO;
  } else {
    fd = TEMP_FAILURE_RETRY(::open(filename.c_str(), O_WRONLY|O_CREAT|O_TRUNC, 0644));
    if (fd < 0) {
      int err = errno;
      cerr << "failed to open file: " << cpp_strerror(err) << std::endl;
      return -err;
    }
  }

  int r = data.write_fd(fd);

  if (fd != 1) {
    VOID_TEMP_FAILURE_RETRY(::close(fd));
  }

  return r;
}


static int do_get(IoCtx& io_ctx, RadosStriper& striper,
		  const char *objname, const char *outfile, unsigned op_size,
		  bool use_striper)
{
  string oid(objname);

  int fd;
  if (strcmp(outfile, "-") == 0) {
    fd = STDOUT_FILENO;
  } else {
    fd = TEMP_FAILURE_RETRY(::open(outfile, O_WRONLY|O_CREAT|O_TRUNC, 0644));
    if (fd < 0) {
      int err = errno;
      cerr << "failed to open file: " << cpp_strerror(err) << std::endl;
      return -err;
    }
  }

  uint64_t offset = 0;
  int ret;
  while (true) {
    bufferlist outdata;
    if (use_striper) {
      ret = striper.read(oid, &outdata, op_size, offset);
    } else {
      ret = io_ctx.read(oid, outdata, op_size, offset);
    }
    if (ret <= 0) {
      goto out;
    }
    ret = outdata.write_fd(fd);
    if (ret < 0) {
      cerr << "error writing to file: " << cpp_strerror(ret) << std::endl;
      goto out;
    }
    if (outdata.length() < op_size)
      break;
    offset += outdata.length();
  }
  ret = 0;

 out:
  if (fd != 1)
    VOID_TEMP_FAILURE_RETRY(::close(fd));
  return ret;
}

static int do_copy(IoCtx& io_ctx, const char *objname,
		   IoCtx& target_ctx, const char *target_obj)
{
  __le32 src_fadvise_flags = LIBRADOS_OP_FLAG_FADVISE_SEQUENTIAL | LIBRADOS_OP_FLAG_FADVISE_NOCACHE;
  __le32 dest_fadvise_flags = LIBRADOS_OP_FLAG_FADVISE_SEQUENTIAL | LIBRADOS_OP_FLAG_FADVISE_DONTNEED;
  ObjectWriteOperation op;
  op.copy_from(objname, io_ctx, 0, src_fadvise_flags);
  op.set_op_flags2(dest_fadvise_flags);

  return target_ctx.operate(target_obj, &op);
}

static int do_clone_data(IoCtx& io_ctx, const char *objname, IoCtx& target_ctx, const char *target_obj)
{
  string oid(objname);

  // get size
  uint64_t size;
  int r = target_ctx.stat(oid, &size, NULL);
  if (r < 0)
    return r;

  librados::ObjectWriteOperation write_op;
  string target_oid(target_obj);

  /* reset data stream only */
  write_op.create(false);
  write_op.truncate(0);
  write_op.clone_range(0, oid, 0, size);
  return target_ctx.operate(target_oid, &write_op);
}

static int do_copy_pool(Rados& rados, const char *src_pool, const char *target_pool)
{
  IoCtx src_ctx, target_ctx;
  int ret = rados.ioctx_create(src_pool, src_ctx);
  if (ret < 0) {
    cerr << "cannot open source pool: " << src_pool << std::endl;
    return ret;
  }
  ret = rados.ioctx_create(target_pool, target_ctx);
  if (ret < 0) {
    cerr << "cannot open target pool: " << target_pool << std::endl;
    return ret;
  }
  src_ctx.set_namespace(all_nspaces);
  librados::NObjectIterator i = src_ctx.nobjects_begin();
  librados::NObjectIterator i_end = src_ctx.nobjects_end();
  for (; i != i_end; ++i) {
    string nspace = i->get_nspace();
    string oid = i->get_oid();
    string locator = i->get_locator();

    string target_name = (nspace.size() ? nspace + "/" : "") + oid;
    string src_name = target_name;
    if (locator.size())
        src_name += "(@" + locator + ")";
    cout << src_pool << ":" << src_name  << " => "
      << target_pool << ":" << target_name << std::endl;

    src_ctx.locator_set_key(locator);
    src_ctx.set_namespace(nspace);
    target_ctx.set_namespace(nspace);
    ret = do_copy(src_ctx, oid.c_str(), target_ctx, oid.c_str());
    if (ret < 0) {
      cerr << "error copying object: " << cpp_strerror(errno) << std::endl;
      return ret;
    }
  }

  return 0;
}

static int do_put(IoCtx& io_ctx, RadosStriper& striper,
		  const char *objname, const char *infile, int op_size,
		  bool use_striper)
{
  string oid(objname);
  bufferlist indata;
  bool stdio = false;
  if (strcmp(infile, "-") == 0)
    stdio = true;

  int ret;
  int fd = STDIN_FILENO;
  if (!stdio)
    fd = open(infile, O_RDONLY);
  if (fd < 0) {
    cerr << "error reading input file " << infile << ": " << cpp_strerror(errno) << std::endl;
    return 1;
  }
  char *buf = new char[op_size];
  int count = op_size;
  uint64_t offset = 0;
  while (count != 0) {
    count = read(fd, buf, op_size);
    if (count < 0) {
      ret = -errno;
      cerr << "error reading input file " << infile << ": " << cpp_strerror(ret) << std::endl;
      goto out;
    }
    if (count == 0) {
      if (!offset) { // in case we have to create an empty object
	if (use_striper) {
	  ret = striper.write_full(oid, indata); // indata is empty
	} else {
	  ret = io_ctx.write_full(oid, indata); // indata is empty
	}
	if (ret < 0) {
	  goto out;
	}
      }
      continue;
    }
    indata.append(buf, count);
    if (use_striper) {
      if (offset == 0)
	ret = striper.write_full(oid, indata);
      else
	ret = striper.write(oid, indata, count, offset);
    } else {
      if (offset == 0)
	ret = io_ctx.write_full(oid, indata);
      else
	ret = io_ctx.write(oid, indata, count, offset);
    }
    indata.clear();

    if (ret < 0) {
      goto out;
    }
    offset += count;
  }
  ret = 0;
 out:
  VOID_TEMP_FAILURE_RETRY(close(fd));
  delete[] buf;
  return ret;
}


static void read_name_file(const char *name_file, std::vector<std::string> &name_vector) {
  ifstream file(name_file);
  if(file.is_open()) {
    string tmp;
    while (file >> tmp) {
      name_vector.push_back(tmp);
    }
  }
}

class RadosWatchCtx : public librados::WatchCtx2 {
  IoCtx& ioctx;
  string name;
public:
  RadosWatchCtx(IoCtx& io, const char *imgname) : ioctx(io), name(imgname) {}
  virtual ~RadosWatchCtx() {}
  void handle_notify(uint64_t notify_id,
		     uint64_t cookie,
		     uint64_t notifier_id,
		     bufferlist& bl) {
    cout << "NOTIFY"
	 << " cookie " << cookie
	 << " notify_id " << notify_id
	 << " from " << notifier_id
	 << std::endl;
    bl.hexdump(cout);
    ioctx.notify_ack(name, notify_id, cookie, bl);
  }
  void handle_error(uint64_t cookie, int err) {
    cout << "ERROR"
	 << " cookie " << cookie
	 << " err " << cpp_strerror(err)
	 << std::endl;
  }
};

static const char alphanum_table[]="ABCDEFGHIJKLMNOPQRSTUVWXYZabcdefghijklmnopqrstuvwxyz0123456789-_";

int gen_rand_alphanumeric(char *dest, int size) /* size should be the required string size + 1 */
{
  int ret = get_random_bytes(dest, size);
  if (ret < 0) {
    cerr << "cannot get random bytes: " << cpp_strerror(ret) << std::endl;
    return -1;
  }

  int i;
  for (i=0; i<size - 1; i++) {
    int pos = (unsigned)dest[i];
    dest[i] = alphanum_table[pos & 63];
  }
  dest[i] = '\0';

  return 0;
}

struct obj_info {
  string name;
  size_t len;
};

class LoadGen {
  size_t total_sent;
  size_t total_completed;

  IoCtx io_ctx;
  Rados *rados;

  map<int, obj_info> objs;

  utime_t start_time;

  bool going_down;

public:
  int read_percent;
  int num_objs;
  size_t min_obj_len;
  uint64_t max_obj_len;
  size_t min_op_len;
  size_t max_op_len;
  size_t max_ops;
  size_t max_backlog;
  size_t target_throughput;
  int run_length;

  enum {
    OP_READ,
    OP_WRITE,
  };

  struct LoadGenOp {
    int id;
    int type;
    string oid;
    size_t off;
    size_t len;
    bufferlist bl;
    LoadGen *lg;
    librados::AioCompletion *completion;

    LoadGenOp() : id(0), type(0), off(0), len(0), lg(NULL), completion(NULL) {}
    LoadGenOp(LoadGen *_lg) : id(0), type(0), off(0), len(0), lg(_lg), completion(NULL) {}
  };

  int max_op;

  map<int, LoadGenOp *> pending_ops;

  void gen_op(LoadGenOp *op);
  uint64_t gen_next_op();
  void run_op(LoadGenOp *op);

  uint64_t cur_sent_rate() {
    return total_sent / time_passed();
  }

  uint64_t cur_completed_rate() {
    return total_completed / time_passed();
  }

  uint64_t total_expected() {
    return target_throughput * time_passed();
  }

  float time_passed() {
    utime_t now = ceph_clock_now(g_ceph_context);
    now -= start_time;
    uint64_t ns = now.nsec();
    float total = ns / 1000000000;
    total += now.sec();
    return total;
  }

  Mutex lock;
  Cond cond;

private:
  const char* name_file;
  std::vector<std::string> name_vector;

public:
  LoadGen(Rados *_rados, const char *_name_file) : rados(_rados), going_down(false), lock("LoadGen"), name_file(_name_file) {
    read_percent = 80;
    min_obj_len = 1024;
    max_obj_len = 5ull * 1024ull * 1024ull * 1024ull;
    min_op_len = 1024;
    target_throughput = 5 * 1024 * 1024; // B/sec
    max_op_len = 2 * 1024 * 1024;
    max_ops = 16; 
    max_backlog = target_throughput * 2;
    run_length = 60;

    total_sent = 0;
    total_completed = 0;
    num_objs = 200;
<<<<<<< HEAD
    max_op = 16;

    // if name_file specified, read it in now
    if (name_file != NULL) {
      read_name_file(name_file, name_vector);
    }
=======
    max_op = 0;
>>>>>>> 3be81ae6
  }
  int bootstrap(const char *pool);
  int run();
  void cleanup();

  void io_cb(completion_t c, LoadGenOp *op) {
    total_completed += op->len;

    Mutex::Locker l(lock);

    double rate = (double)cur_completed_rate() / (1024 * 1024);
    std::streamsize original_precision = cout.precision();
    cout.precision(3);
    cout << "op " << op->id << " completed, throughput=" << rate  << "MB/sec" << std::endl;
    cout.precision(original_precision);

    map<int, LoadGenOp *>::iterator iter = pending_ops.find(op->id);
    if (iter != pending_ops.end())
      pending_ops.erase(iter);

    if (!going_down)
      op->completion->release();

    delete op;

    cond.Signal();
  }
};

static void _load_gen_cb(completion_t c, void *param)
{
  LoadGen::LoadGenOp *op = (LoadGen::LoadGenOp *)param;
  op->lg->io_cb(c, op);
}

int LoadGen::bootstrap(const char *pool)
{
  char buf[128];
  int i;

  if (!pool) {
    cerr << "ERROR: pool name was not specified" << std::endl;
    return -EINVAL;
  }

  int ret = rados->ioctx_create(pool, io_ctx);
  if (ret < 0) {
    cerr << "error opening pool " << pool << ": " << cpp_strerror(ret) << std::endl;
    return ret;
  }

  int buf_len = 1;
  bufferptr p = buffer::create(buf_len);
  bufferlist bl;
  memset(p.c_str(), 0, buf_len);
  bl.push_back(p);

  list<librados::AioCompletion *> completions;
  for (i = 0; i < num_objs; i++) {
    obj_info info;
    if (name_file == NULL) {
      // normal random obj name generation
      gen_rand_alphanumeric(buf, 16);
      info.name = "obj-";
      info.name.append(buf);
    } else {
      // object name generation using name_file
      if (i < (int) name_vector.size()) {
	info.name = name_vector.at(i);
      } else {
	cerr << "ERROR: name-file shorter than num-objects\n";
	return -1;
      }
    }
    info.len = get_random(min_obj_len, max_obj_len);

    // throttle...
    while (completions.size() > max_ops) {
      AioCompletion *c = completions.front();
      c->wait_for_complete();
      ret = c->get_return_value();
      c->release();
      completions.pop_front();
      if (ret < 0) {
	cerr << "aio_write failed" << std::endl;
	return ret;
      }
    }

    librados::AioCompletion *c = rados->aio_create_completion(NULL, NULL, NULL);
    completions.push_back(c);
    // generate object
    ret = io_ctx.aio_write(info.name, c, bl, buf_len, info.len - buf_len);
    if (ret < 0) {
      cerr << "couldn't write obj: " << info.name << " ret=" << ret << std::endl;
      return ret;
    }
    objs[i] = info;
  }

  list<librados::AioCompletion *>::iterator iter;
  for (iter = completions.begin(); iter != completions.end(); ++iter) {
    AioCompletion *c = *iter;
    c->wait_for_complete();
    ret = c->get_return_value();
    c->release();
    if (ret < 0) { // yes, we leak.
      cerr << "aio_write failed" << std::endl;
      return ret;
    }
  }
  return 0;
}

void LoadGen::run_op(LoadGenOp *op)
{
  op->completion = rados->aio_create_completion(op, _load_gen_cb, NULL);

  switch (op->type) {
  case OP_READ:
    io_ctx.aio_read(op->oid, op->completion, &op->bl, op->len, op->off);
    break;
  case OP_WRITE:
    bufferptr p = buffer::create(op->len);
    memset(p.c_str(), 0, op->len);
    op->bl.push_back(p);
    
    io_ctx.aio_write(op->oid, op->completion, op->bl, op->len, op->off);
    break;
  }

  total_sent += op->len;
}

void LoadGen::gen_op(LoadGenOp *op)
{
  int i = get_random(0, objs.size() - 1);
  obj_info& info = objs[i];
  op->oid = info.name;

  size_t len = get_random(min_op_len, max_op_len);
  if (len > info.len)
    len = info.len;
  size_t off = get_random(0, info.len);

  if (off + len > info.len)
    off = info.len - len;

  op->off = off;
  op->len = len;

  i = get_random(1, 100);
  if (i > read_percent)
    op->type = OP_WRITE;
  else
    op->type = OP_READ;

  cout << (op->type == OP_READ ? "READ" : "WRITE") << " : oid=" << op->oid << " off=" << op->off << " len=" << op->len << std::endl;
}

uint64_t LoadGen::gen_next_op()
{
  lock.Lock();

  LoadGenOp *op = new LoadGenOp(this);
  gen_op(op);
  op->id = max_op++;
  pending_ops[op->id] = op;

  lock.Unlock();

  run_op(op);

  return op->len;
}

int LoadGen::run()
{
  start_time = ceph_clock_now(g_ceph_context);
  utime_t end_time = start_time;
  end_time += run_length;
  utime_t stamp_time = start_time;
  uint32_t total_sec = 0;

  while (1) {
    lock.Lock();
    utime_t one_second(1, 0);
    cond.WaitInterval(g_ceph_context, lock, one_second);
    lock.Unlock();
    utime_t now = ceph_clock_now(g_ceph_context);

    if (now > end_time)
      break;

    uint64_t expected = total_expected();  
    lock.Lock();
    uint64_t sent = total_sent;
    uint64_t completed = total_completed;
    lock.Unlock();

    if (now - stamp_time >= utime_t(1, 0)) {
      double rate = (double)cur_completed_rate() / (1024 * 1024);
      ++total_sec;
      std::streamsize original_precision = cout.precision();
      cout.precision(3);
      cout << setw(5) << total_sec << ": throughput=" << rate  << "MB/sec" << " pending data=" << sent - completed << std::endl;
      cout.precision(original_precision);
      stamp_time = now; 
    }

    while (sent < expected &&
           sent - completed < max_backlog &&
	   pending_ops.size() < max_ops) {
      sent += gen_next_op();
    }
  }

  // get a reference to all pending requests
  vector<librados::AioCompletion *> completions;
  lock.Lock();
  going_down = true;
  map<int, LoadGenOp *>::iterator iter;
  for (iter = pending_ops.begin(); iter != pending_ops.end(); ++iter) {
    LoadGenOp *op = iter->second;
    completions.push_back(op->completion);
  }
  lock.Unlock();

  cout << "waiting for all operations to complete" << std::endl;

  // now wait on all the pending requests
  for (vector<librados::AioCompletion *>::iterator citer = completions.begin(); citer != completions.end(); ++citer) {
    librados::AioCompletion *c = *citer;
    c->wait_for_complete();
    c->release();
  }

  return 0;
}

void LoadGen::cleanup()
{
  cout << "cleaning up objects" << std::endl;
  map<int, obj_info>::iterator iter;
  for (iter = objs.begin(); iter != objs.end(); ++iter) {
    obj_info& info = iter->second;
    int ret = io_ctx.remove(info.name);
    if (ret < 0)
      cerr << "couldn't remove obj: " << info.name << " ret=" << ret << std::endl;
  }
}


class RadosBencher : public ObjBencher {
  librados::AioCompletion **completions;
  librados::Rados& rados;
  librados::IoCtx& io_ctx;
  librados::NObjectIterator oi;
  bool iterator_valid;
  const char* name_file;
  std::vector<std::string> name_vector;
protected:
  int completions_init(int concurrentios) {
    completions = new librados::AioCompletion *[concurrentios];
    return 0;
  }
  void completions_done() {
    delete[] completions;
    completions = NULL;
  }
  int create_completion(int slot, void (*cb)(void *, void*), void *arg) {
    completions[slot] = rados.aio_create_completion((void *) arg, 0, cb);

    if (!completions[slot])
      return -EINVAL;

    return 0;
  }
  void release_completion(int slot) {
    completions[slot]->release();
    completions[slot] = 0;
  }

  int aio_read(const std::string& oid, int slot, bufferlist *pbl, size_t len) {
    return io_ctx.aio_read(oid, completions[slot], pbl, len, 0);
  }

  int aio_write(const std::string& oid, int slot, bufferlist& bl, size_t len) {
    return io_ctx.aio_write(oid, completions[slot], bl, len, 0);
  }

  int aio_remove(const std::string& oid, int slot) {
    return io_ctx.aio_remove(oid, completions[slot]);
  }

  int sync_read(const std::string& oid, bufferlist& bl, size_t len) {
    return io_ctx.read(oid, bl, len, 0);
  }
  int sync_write(const std::string& oid, bufferlist& bl, size_t len) {
    return io_ctx.write_full(oid, bl);
  }

  int sync_remove(const std::string& oid) {
    return io_ctx.remove(oid);
  }

  bool completion_is_done(int slot) {
    return completions[slot]->is_safe();
  }

  int completion_wait(int slot) {
    return completions[slot]->wait_for_safe_and_cb();
  }
  int completion_ret(int slot) {
    return completions[slot]->get_return_value();
  }

  bool get_objects(std::list<Object>* objects, int num) {
    int count = 0;

    if (!iterator_valid) {
      oi = io_ctx.nobjects_begin();
      iterator_valid = true;
    }

    librados::NObjectIterator ei = io_ctx.nobjects_end();

    if (oi == ei) {
      iterator_valid = false;
      return false;
    }

    objects->clear();
    for ( ; oi != ei && count < num; ++oi) {
      Object obj(oi->get_oid(), oi->get_nspace());
      objects->push_back(obj);
      ++count;
    }

    return true;
  }

<<<<<<< HEAD
  std::string generate_object_name(int objnum, int pid)
  {
    if (name_file == NULL) {
      return ObjBencher::generate_object_name(objnum, pid);
    } else {
      if (objnum < (int) name_vector.size()) {
	return  name_vector.at(objnum);
      } else {
	cerr << "WARNING: Run may be shorter because reached end of name file\n";
	return std::string("");
      }
    }
  }

  // print name file (if configured) instead of showing object prefix
  void show_object_prefix()
  {
    if (name_file == NULL) {
      return ObjBencher::show_object_prefix();
    } else {
      out(cout) << "Object prefix: Using name file \"" << name_file << "\"\n";
    }
=======
  void set_namespace( const std::string& ns) {
    io_ctx.set_namespace(ns);
>>>>>>> 3be81ae6
  }

public:
  RadosBencher(CephContext *cct_, librados::Rados& _r, librados::IoCtx& _i, const char *name_file)
  : ObjBencher(cct_), completions(NULL), rados(_r), io_ctx(_i), iterator_valid(false), name_file(name_file)
  {
    // if name_file specified, read it in now
    if (name_file != NULL) {
      read_name_file(name_file, name_vector);
    }
  }
  ~RadosBencher() { }
};

static int do_lock_cmd(std::vector<const char*> &nargs,
                       const std::map < std::string, std::string > &opts,
                       IoCtx *ioctx,
		       Formatter *formatter)
{
  if (nargs.size() < 3)
    usage_exit();

  string cmd(nargs[1]);
  string oid(nargs[2]);

  string lock_tag;
  string lock_cookie;
  string lock_description;
  int lock_duration = 0;
  ClsLockType lock_type = LOCK_EXCLUSIVE;

  map<string, string>::const_iterator i;
  i = opts.find("lock-tag");
  if (i != opts.end()) {
    lock_tag = i->second;
  }
  i = opts.find("lock-cookie");
  if (i != opts.end()) {
    lock_cookie = i->second;
  }
  i = opts.find("lock-description");
  if (i != opts.end()) {
    lock_description = i->second;
  }
  i = opts.find("lock-duration");
  if (i != opts.end()) {
    if (rados_sistrtoll(i, &lock_duration)) {
      return -EINVAL;
    }
  }
  i = opts.find("lock-type");
  if (i != opts.end()) {
    const string& type_str = i->second;
    if (type_str.compare("exclusive") == 0) {
      lock_type = LOCK_EXCLUSIVE;
    } else if (type_str.compare("shared") == 0) {
      lock_type = LOCK_SHARED;
    } else {
      cerr << "unknown lock type was specified, aborting" << std::endl;
      return -EINVAL;
    }
  }

  if (cmd.compare("list") == 0) {
    list<string> locks;
    int ret = rados::cls::lock::list_locks(ioctx, oid, &locks);
    if (ret < 0) {
      cerr << "ERROR: rados_list_locks(): " << cpp_strerror(ret) << std::endl;
      return ret;
    }

    formatter->open_object_section("object");
    formatter->dump_string("objname", oid);
    formatter->open_array_section("locks");
    list<string>::iterator iter;
    for (iter = locks.begin(); iter != locks.end(); ++iter) {
      formatter->open_object_section("lock");
      formatter->dump_string("name", *iter);
      formatter->close_section();
    }
    formatter->close_section();
    formatter->close_section();
    formatter->flush(cout);
    return 0;
  }

  if (nargs.size() < 4)
    usage_exit();

  string lock_name(nargs[3]);

  if (cmd.compare("info") == 0) {
    map<rados::cls::lock::locker_id_t, rados::cls::lock::locker_info_t> lockers;
    ClsLockType type = LOCK_NONE;
    string tag;
    int ret = rados::cls::lock::get_lock_info(ioctx, oid, lock_name, &lockers, &type, &tag);
    if (ret < 0) {
      cerr << "ERROR: rados_lock_get_lock_info(): " << cpp_strerror(ret) << std::endl;
      return ret;
    }

    formatter->open_object_section("lock");
    formatter->dump_string("name", lock_name);
    formatter->dump_string("type", cls_lock_type_str(type));
    formatter->dump_string("tag", tag);
    formatter->open_array_section("lockers");
    map<rados::cls::lock::locker_id_t, rados::cls::lock::locker_info_t>::iterator iter;
    for (iter = lockers.begin(); iter != lockers.end(); ++iter) {
      const rados::cls::lock::locker_id_t& id = iter->first;
      const rados::cls::lock::locker_info_t& info = iter->second;
      formatter->open_object_section("locker");
      formatter->dump_stream("name") << id.locker;
      formatter->dump_string("cookie", id.cookie);
      formatter->dump_string("description", info.description);
      formatter->dump_stream("expiration") << info.expiration;
      formatter->dump_stream("addr") << info.addr;
      formatter->close_section();
    }
    formatter->close_section();
    formatter->close_section();
    formatter->flush(cout);
    
    return ret;
  } else if (cmd.compare("get") == 0) {
    rados::cls::lock::Lock l(lock_name);
    l.set_cookie(lock_cookie);
    l.set_tag(lock_tag);
    l.set_duration(utime_t(lock_duration, 0));
    l.set_description(lock_description);
    int ret;
    switch (lock_type) {
    case LOCK_SHARED:
      ret = l.lock_shared(ioctx, oid);
      break;
    default:
      ret = l.lock_exclusive(ioctx, oid);
    }
    if (ret < 0) {
      cerr << "ERROR: failed locking: " << cpp_strerror(ret) << std::endl;
      return ret;
    }

    return ret;
  }

  if (nargs.size() < 5)
    usage_exit();

  if (cmd.compare("break") == 0) {
    string locker(nargs[4]);
    rados::cls::lock::Lock l(lock_name);
    l.set_cookie(lock_cookie);
    l.set_tag(lock_tag);
    entity_name_t name;
    if (!name.parse(locker)) {
      cerr << "ERROR: failed to parse locker name (" << locker << ")" << std::endl;
      return -EINVAL;
    }
    int ret = l.break_lock(ioctx, oid, name);
    if (ret < 0) {
      cerr << "ERROR: failed breaking lock: " << cpp_strerror(ret) << std::endl;
      return ret;
    }
  } else {
    usage_exit();
  }

  return 0;
}

static int do_cache_flush(IoCtx& io_ctx, string oid)
{
  ObjectReadOperation op;
  op.cache_flush();
  librados::AioCompletion *completion =
    librados::Rados::aio_create_completion();
  io_ctx.aio_operate(oid.c_str(), completion, &op,
		     librados::OPERATION_IGNORE_CACHE |
		     librados::OPERATION_IGNORE_OVERLAY,
		     NULL);
  completion->wait_for_safe();
  int r = completion->get_return_value();
  completion->release();
  return r;
}

static int do_cache_try_flush(IoCtx& io_ctx, string oid)
{
  ObjectReadOperation op;
  op.cache_try_flush();
  librados::AioCompletion *completion =
    librados::Rados::aio_create_completion();
  io_ctx.aio_operate(oid.c_str(), completion, &op,
		     librados::OPERATION_IGNORE_CACHE |
		     librados::OPERATION_IGNORE_OVERLAY |
		     librados::OPERATION_SKIPRWLOCKS,
		     NULL);
  completion->wait_for_safe();
  int r = completion->get_return_value();
  completion->release();
  return r;
}

static int do_cache_evict(IoCtx& io_ctx, string oid)
{
  ObjectReadOperation op;
  op.cache_evict();
  librados::AioCompletion *completion =
    librados::Rados::aio_create_completion();
  io_ctx.aio_operate(oid.c_str(), completion, &op,
		     librados::OPERATION_IGNORE_CACHE |
		     librados::OPERATION_IGNORE_OVERLAY |
		     librados::OPERATION_SKIPRWLOCKS,
		     NULL);
  completion->wait_for_safe();
  int r = completion->get_return_value();
  completion->release();
  return r;
}

static int do_cache_flush_evict_all(IoCtx& io_ctx, bool blocking)
{
  int errors = 0;
  io_ctx.set_namespace(all_nspaces);
  try {
    librados::NObjectIterator i = io_ctx.nobjects_begin();
    librados::NObjectIterator i_end = io_ctx.nobjects_end();
    for (; i != i_end; ++i) {
      int r;
      cout << i->get_nspace() << "\t" << i->get_oid() << "\t" << i->get_locator() << std::endl;
      if (i->get_locator().size()) {
	io_ctx.locator_set_key(i->get_locator());
      } else {
	io_ctx.locator_set_key(string());
      }
      io_ctx.set_namespace(i->get_nspace());
      if (blocking)
	r = do_cache_flush(io_ctx, i->get_oid());
      else
	r = do_cache_try_flush(io_ctx, i->get_oid());
      if (r < 0) {
	cerr << "failed to flush " << i->get_nspace() << "/" << i->get_oid() << ": "
	     << cpp_strerror(r) << std::endl;
	++errors;
	continue;
      }
      r = do_cache_evict(io_ctx, i->get_oid());
      if (r < 0) {
	cerr << "failed to evict " << i->get_nspace() << "/" << i->get_oid() << ": "
	     << cpp_strerror(r) << std::endl;
	++errors;
	continue;
      }
    }
  }
  catch (const std::runtime_error& e) {
    cerr << e.what() << std::endl;
    return -1;
  }
  return errors ? -1 : 0;
}

/**********************************************

**********************************************/
static int rados_tool_common(const std::map < std::string, std::string > &opts,
                             std::vector<const char*> &nargs)
{
  int ret;
  bool create_pool = false;
  const char *pool_name = NULL;
  const char *target_pool_name = NULL;
  string oloc, target_oloc, nspace, target_nspace;
  int concurrent_ios = 16;
  unsigned op_size = default_op_size;
  bool block_size_specified = false;
  bool cleanup = true;
  bool no_verify = false;
  bool use_striper = false;
  const char *snapname = NULL;
  snap_t snapid = CEPH_NOSNAP;
  std::map<std::string, std::string>::const_iterator i;

  uint64_t min_obj_len = 0;
  uint64_t max_obj_len = 0;
  uint64_t min_op_len = 0;
  uint64_t max_op_len = 0;
  uint64_t max_ops = 0;
  uint64_t max_backlog = 0;
  uint64_t target_throughput = 0;
  int64_t read_percent = -1;
  uint64_t num_objs = 0;
  int run_length = 0;

  bool show_time = false;
  bool wildcard = false;

  std::string run_name;
  std::string prefix;
  const char* name_file = NULL;

  Formatter *formatter = NULL;
  bool pretty_format = false;
  const char *output = NULL;

  Rados rados;
  IoCtx io_ctx;
  RadosStriper striper;

  i = opts.find("create");
  if (i != opts.end()) {
    create_pool = true;
  }
  i = opts.find("pool");
  if (i != opts.end()) {
    pool_name = i->second.c_str();
  }
  i = opts.find("target_pool");
  if (i != opts.end()) {
    target_pool_name = i->second.c_str();
  }
  i = opts.find("object_locator");
  if (i != opts.end()) {
    oloc = i->second;
  }
  i = opts.find("target_locator");
  if (i != opts.end()) {
    target_oloc = i->second;
  }
  i = opts.find("target_nspace");
  if (i != opts.end()) {
    target_nspace = i->second;
  }
  i = opts.find("concurrent-ios");
  if (i != opts.end()) {
    if (rados_sistrtoll(i, &concurrent_ios)) {
      return -EINVAL;
    }
  }
  i = opts.find("run-name");
  if (i != opts.end()) {
    run_name = i->second;
  }
  i = opts.find("name-file");
  if (i != opts.end()) {
    name_file = i->second.c_str();
  }
  i = opts.find("prefix");
  if (i != opts.end()) {
    prefix = i->second;
  }
  i = opts.find("block-size");
  if (i != opts.end()) {
    if (rados_sistrtoll(i, &op_size)) {
      return -EINVAL;
    }
    block_size_specified = true;
  }
  i = opts.find("snap");
  if (i != opts.end()) {
    snapname = i->second.c_str();
  }
  i = opts.find("snapid");
  if (i != opts.end()) {
    if (rados_sistrtoll(i, &snapid)) {
      return -EINVAL;
    }
  }
  i = opts.find("min-object-size");
  if (i != opts.end()) {
    if (rados_sistrtoll(i, &min_obj_len)) {
      return -EINVAL;
    }
  }
  i = opts.find("max-object-size");
  if (i != opts.end()) {
    if (rados_sistrtoll(i, &max_obj_len)) {
      return -EINVAL;
    }
  }
  i = opts.find("min-op-len");
  if (i != opts.end()) {
    if (rados_sistrtoll(i, &min_op_len)) {
      return -EINVAL;
    }
  }
  i = opts.find("max-op-len");
  if (i != opts.end()) {
    if (rados_sistrtoll(i, &max_op_len)) {
      return -EINVAL;
    }
  }
  i = opts.find("max-ops");
  if (i != opts.end()) {
    if (rados_sistrtoll(i, &max_ops)) {
      return -EINVAL;
    }
  }
  i = opts.find("max-backlog");
  if (i != opts.end()) {
    if (rados_sistrtoll(i, &max_backlog)) {
      return -EINVAL;
    }
  }
  i = opts.find("target-throughput");
  if (i != opts.end()) {
    if (rados_sistrtoll(i, &target_throughput)) {
      return -EINVAL;
    }
  }
  i = opts.find("read-percent");
  if (i != opts.end()) {
    if (rados_sistrtoll(i, &read_percent)) {
      return -EINVAL;
    }
  }
  i = opts.find("num-objects");
  if (i != opts.end()) {
    if (rados_sistrtoll(i, &num_objs)) {
      return -EINVAL;
    }
  }
  i = opts.find("run-length");
  if (i != opts.end()) {
    if (rados_sistrtoll(i, &run_length)) {
      return -EINVAL;
    }
  }
  i = opts.find("show-time");
  if (i != opts.end()) {
    show_time = true;
  }
  i = opts.find("no-cleanup");
  if (i != opts.end()) {
    cleanup = false;
  }
  i = opts.find("pretty-format");
  if (i != opts.end()) {
    pretty_format = true;
  }
  i = opts.find("format");
  if (i != opts.end()) {
    const char *format = i->second.c_str();
    if (strcmp(format, "xml") == 0)
      formatter = new XMLFormatter(pretty_format);
    else if (strcmp(format, "json") == 0)
      formatter = new JSONFormatter(pretty_format);
    else {
      cerr << "unrecognized format: " << format << std::endl;
      return -EINVAL;
    }
  }
  i = opts.find("namespace");
  if (i != opts.end()) {
    nspace = i->second;
  }
  i = opts.find("no-verify");
  if (i != opts.end()) {
    no_verify = true;
  }
  i = opts.find("output");
  if (i != opts.end()) {
    output = i->second.c_str();
  }


  // open rados
  ret = rados.init_with_context(g_ceph_context);
  if (ret) {
     cerr << "couldn't initialize rados: " << cpp_strerror(ret) << std::endl;
     ret = -1;
     goto out;
  }

  ret = rados.connect();
  if (ret) {
     cerr << "couldn't connect to cluster: " << cpp_strerror(ret) << std::endl;
     ret = -1;
     goto out;
  }

  if (create_pool && !pool_name) {
    cerr << "--create-pool requested but pool_name was not specified!" << std::endl;
    usage_exit();
  }

  if (create_pool) {
    ret = rados.pool_create(pool_name, 0, 0);
    if (ret < 0) {
      cerr << "error creating pool " << pool_name << ": "
	   << cpp_strerror(ret) << std::endl;
      goto out;
    }
  }

  // open io context.
  if (pool_name) {
    ret = rados.ioctx_create(pool_name, io_ctx);
    if (ret < 0) {
      cerr << "error opening pool " << pool_name << ": "
	   << cpp_strerror(ret) << std::endl;
      goto out;
    }

    // align op_size
    if (io_ctx.pool_requires_alignment()) {
      const uint64_t align = io_ctx.pool_required_alignment();
      const uint64_t prev_op_size = op_size;
      op_size = uint64_t((op_size + align - 1) / align) * align;
      // Warn: if user specified and it was rounded
      if (prev_op_size != default_op_size && prev_op_size != op_size)
	cerr << "INFO: op_size has been rounded to " << op_size << std::endl;
    }

    // create striper interface
    if (opts.find("striper") != opts.end()) {
      ret = RadosStriper::striper_create(io_ctx, &striper);
      if (0 != ret) {
	cerr << "error opening pool " << pool_name << " with striper interface: "
	     << cpp_strerror(ret) << std::endl;
	goto out;
      }
      use_striper = true;
    }
  }

  // snapname?
  if (snapname) {
    ret = io_ctx.snap_lookup(snapname, &snapid);
    if (ret < 0) {
      cerr << "error looking up snap '" << snapname << "': " << cpp_strerror(ret) << std::endl;
      goto out;
    }
  }
  if (oloc.size()) {
    io_ctx.locator_set_key(oloc);
  }
  // Use namespace from command line if specified
  if (opts.find("namespace") != opts.end()) {
    io_ctx.set_namespace(nspace);
  // Use wildcard if --all specified and --default NOT specified
  } else if (opts.find("all") != opts.end() && opts.find("default") == opts.end()) {
    // Only the ls should ever set namespace to special value
    wildcard = true;
  }
  if (snapid != CEPH_NOSNAP) {
    string name;
    ret = io_ctx.snap_get_name(snapid, &name);
    if (ret < 0) {
      cerr << "snapid " << snapid << " doesn't exist in pool "
	   << io_ctx.get_pool_name() << std::endl;
      goto out;
    }
    io_ctx.snap_set_read(snapid);
    cout << "selected snap " << snapid << " '" << name << "'" << std::endl;
  }

  assert(!nargs.empty());

  // list pools?
  if (strcmp(nargs[0], "lspools") == 0) {
    list<string> vec;
    ret = rados.pool_list(vec);
    if (ret < 0) {
      cerr << "error listing pools: " << cpp_strerror(ret) << std::endl;
      goto out;
    }
    for (list<string>::iterator i = vec.begin(); i != vec.end(); ++i)
      cout << *i << std::endl;
  }
  else if (strcmp(nargs[0], "df") == 0) {
    // pools
    list<string> vec;

    if (!pool_name) {
      ret = rados.pool_list(vec);
      if (ret < 0) {
	cerr << "error listing pools: " << cpp_strerror(ret) << std::endl;
	goto out;
      }
    } else {
      vec.push_back(pool_name);
    }

    map<string,librados::pool_stat_t> stats;
    ret = rados.get_pool_stats(vec, stats);
    if (ret < 0) {
      cerr << "error fetching pool stats: " << cpp_strerror(ret) << std::endl;
      goto out;
    }

    if (!formatter) {
      printf("%-15s "
	     "%12s %12s %12s %12s "
	     "%12s %12s %12s %12s %12s\n",
	     "pool name",
	     "KB", "objects", "clones", "degraded",
	     "unfound", "rd", "rd KB", "wr", "wr KB");
    } else {
      formatter->open_object_section("stats");
      formatter->open_array_section("pools");
    }
    for (map<string,librados::pool_stat_t>::iterator i = stats.begin();
	 i != stats.end();
	 ++i) {
      const char *pool_name = i->first.c_str();
      librados::pool_stat_t& s = i->second;
      if (!formatter) {
	printf("%-15s "
	       "%12lld %12lld %12lld %12lld "
	       "%12lld %12lld %12lld %12lld %12lld\n",
	       pool_name,
	       (long long)s.num_kb,
	       (long long)s.num_objects,
	       (long long)s.num_object_clones,
	       (long long)s.num_objects_degraded,
	       (long long)s.num_objects_unfound,
	       (long long)s.num_rd, (long long)s.num_rd_kb,
	         (long long)s.num_wr, (long long)s.num_wr_kb);
      } else {
        formatter->open_object_section("pool");
        int64_t pool_id = rados.pool_lookup(pool_name);
        formatter->dump_string("name", pool_name);
        if (pool_id >= 0)
          formatter->dump_format("id", "%lld", pool_id);
        else
          cerr << "ERROR: lookup_pg_pool_name for name=" << pool_name << " returned " << pool_id << std::endl;
	formatter->dump_format("size_bytes", "%lld", s.num_bytes);
	formatter->dump_format("size_kb", "%lld", s.num_kb);
	formatter->dump_format("num_objects", "%lld", s.num_objects);
	formatter->dump_format("num_object_clones", "%lld", s.num_object_clones);
	formatter->dump_format("num_object_copies", "%lld", s.num_object_copies);
	formatter->dump_format("num_objects_missing_on_primary", "%lld", s.num_objects_missing_on_primary);
	formatter->dump_format("num_objects_unfound", "%lld", s.num_objects_unfound);
	formatter->dump_format("num_objects_degraded", "%lld", s.num_objects_degraded);
	formatter->dump_format("read_ops", "%lld", s.num_rd);
	formatter->dump_format("read_bytes", "%lld", s.num_rd_kb * 1024ull);
	formatter->dump_format("write_ops", "%lld", s.num_wr);
	formatter->dump_format("write_bytes", "%lld", s.num_wr_kb * 1024ull);
	formatter->close_section();
      }
    }

    // total
    cluster_stat_t tstats;
    ret = rados.cluster_stat(tstats);
    if (ret < 0) {
      cerr << "error getting total cluster usage: " << cpp_strerror(ret) << std::endl;
      goto out;
    }
    if (!formatter) {
      printf("  total used    %12lld %12lld\n", (long long unsigned)tstats.kb_used,
	     (long long unsigned)tstats.num_objects);
      printf("  total avail   %12lld\n", (long long unsigned)tstats.kb_avail);
      printf("  total space   %12lld\n", (long long unsigned)tstats.kb);
    } else {
      formatter->close_section();
      formatter->dump_format("total_objects", "%lld", (long long unsigned)tstats.num_objects);
      formatter->dump_format("total_used", "%lld", (long long unsigned)tstats.kb_used);
      formatter->dump_format("total_avail", "%lld", (long long unsigned)tstats.kb_avail);
      formatter->dump_format("total_space", "%lld", (long long unsigned)tstats.kb);
      formatter->close_section();
      formatter->flush(cout);
    }
  }

  else if (strcmp(nargs[0], "ls") == 0) {
    if (!pool_name) {
      cerr << "pool name was not specified" << std::endl;
      ret = -1;
      goto out;
    }

    if (wildcard)
      io_ctx.set_namespace(all_nspaces);
    bool stdout = (nargs.size() < 2) || (strcmp(nargs[1], "-") == 0);
    ostream *outstream;
    if(stdout)
      outstream = &cout;
    else
      outstream = new ofstream(nargs[1]);

    {
      if (formatter)
        formatter->open_array_section("objects");
      try {
	librados::NObjectIterator i = io_ctx.nobjects_begin();
	librados::NObjectIterator i_end = io_ctx.nobjects_end();
	for (; i != i_end; ++i) {
	  if (use_striper) {
	    // in case of --striper option, we only list striped
	    // objects, so we only display the first object of
	    // each, without its suffix '.000...000'
	    size_t l = i->get_oid().length();
	    if (l <= 17 ||
		(0 != i->get_oid().compare(l-17, 17,".0000000000000000"))) continue;
	  }
	  if (!formatter) {
	    // Only include namespace in output when wildcard specified
	    if (wildcard)
	      *outstream << i->get_nspace() << "\t";
	    if (use_striper) {
	      *outstream << i->get_oid().substr(0, i->get_oid().length()-17);
	    } else {
	      *outstream << i->get_oid();
	    }
	    if (i->get_locator().size())
	      *outstream << "\t" << i->get_locator();
	    *outstream << std::endl;
	  } else {
	    formatter->open_object_section("object");
	    formatter->dump_string("namespace", i->get_nspace());
	    if (use_striper) {
	      formatter->dump_string("name", i->get_oid().substr(0, i->get_oid().length()-17));
	    } else {
	      formatter->dump_string("name", i->get_oid());
	    }
	    if (i->get_locator().size())
	      formatter->dump_string("locator", i->get_locator());
	    formatter->close_section(); //object
	  }
	}
      }
      catch (const std::runtime_error& e) {
	cerr << e.what() << std::endl;
	ret = -1;
	goto out;
      }
    }
    if (formatter) {
      formatter->close_section(); //objects
      formatter->flush(*outstream);
      if (pretty_format)
	*outstream << std::endl;
      formatter->flush(*outstream);
    }
    if (!stdout)
      delete outstream;
  }
  else if (strcmp(nargs[0], "chown") == 0) {
    if (!pool_name || nargs.size() < 2)
      usage_exit();

    char* endptr = NULL;
    uint64_t new_auid = strtol(nargs[1], &endptr, 10);
    if (*endptr) {
      cerr << "Invalid value for new-auid: '" << nargs[1] << "'" << std::endl;
      ret = -1;
      goto out;
    }
    ret = io_ctx.set_auid(new_auid);
    if (ret < 0) {
      cerr << "error changing auid on pool " << io_ctx.get_pool_name() << ':'
	   << cpp_strerror(ret) << std::endl;
    } else cerr << "changed auid on pool " << io_ctx.get_pool_name()
		<< " to " << new_auid << std::endl;
  }
  else if (strcmp(nargs[0], "mapext") == 0) {
    if (!pool_name || nargs.size() < 2)
      usage_exit();
    string oid(nargs[1]);
    std::map<uint64_t,uint64_t> m;
    ret = io_ctx.mapext(oid, 0, -1, m);
    if (ret < 0) {
      cerr << "mapext error on " << pool_name << "/" << oid << ": " << cpp_strerror(ret) << std::endl;
      goto out;
    }
    std::map<uint64_t,uint64_t>::iterator iter;
    for (iter = m.begin(); iter != m.end(); ++iter) {
      cout << hex << iter->first << "\t" << iter->second << dec << std::endl;
    }
  }
  else if (strcmp(nargs[0], "stat") == 0) {
    if (!pool_name || nargs.size() < 2)
      usage_exit();
    string oid(nargs[1]);
    uint64_t size;
    time_t mtime;
    if (use_striper) {
      ret = striper.stat(oid, &size, &mtime);
    } else {
      ret = io_ctx.stat(oid, &size, &mtime);
    }
    if (ret < 0) {
      cerr << " error stat-ing " << pool_name << "/" << oid << ": "
           << cpp_strerror(ret) << std::endl;
      goto out;
    } else {
      utime_t t(mtime, 0);
      cout << pool_name << "/" << oid
           << " mtime " << t << ", size " << size << std::endl;
    }
  }
  else if (strcmp(nargs[0], "get") == 0) {
    if (!pool_name || nargs.size() < 3)
      usage_exit();
    ret = do_get(io_ctx, striper, nargs[1], nargs[2], op_size, use_striper);
    if (ret < 0) {
      cerr << "error getting " << pool_name << "/" << nargs[1] << ": " << cpp_strerror(ret) << std::endl;
      goto out;
    }
  }
  else if (strcmp(nargs[0], "put") == 0) {
    if (!pool_name || nargs.size() < 3)
      usage_exit();
    ret = do_put(io_ctx, striper, nargs[1], nargs[2], op_size, use_striper);
    if (ret < 0) {
      cerr << "error putting " << pool_name << "/" << nargs[1] << ": " << cpp_strerror(ret) << std::endl;
      goto out;
    }
  }
  else if (strcmp(nargs[0], "truncate") == 0) {
    if (!pool_name || nargs.size() < 3)
      usage_exit();

    string oid(nargs[1]);
    char* endptr = NULL;
    long size = strtoll(nargs[2], &endptr, 10);
    if (*endptr) {
      cerr << "Invalid value for size: '" << nargs[2] << "'" << std::endl;
      ret = -EINVAL;
      goto out;
    }
    if (size < 0) {
      cerr << "error, cannot truncate to negative value" << std::endl;
      usage_exit();
    }
    if (use_striper) {
      ret = striper.trunc(oid, size);
    } else {
      ret = io_ctx.trunc(oid, size);
    }
    if (ret < 0) {
      cerr << "error truncating oid "
	   << oid << " to " << size << ": "
	   << cpp_strerror(ret) << std::endl;
    } else {
      ret = 0;
    }
  }
  else if (strcmp(nargs[0], "setxattr") == 0) {
    if (!pool_name || nargs.size() < 3 || nargs.size() > 4)
      usage_exit();

    string oid(nargs[1]);
    string attr_name(nargs[2]);
    bufferlist bl;
    if (nargs.size() == 4) {
      string attr_val(nargs[3]);
      bl.append(attr_val.c_str(), attr_val.length());
    } else {
      do {
	ret = bl.read_fd(STDIN_FILENO, 1024); // from stdin
	if (ret < 0)
	  goto out;
      } while (ret > 0);
    }

    if (use_striper) {
      ret = striper.setxattr(oid, attr_name.c_str(), bl);
    } else {
      ret = io_ctx.setxattr(oid, attr_name.c_str(), bl);
    }
    if (ret < 0) {
      cerr << "error setting xattr " << pool_name << "/" << oid << "/" << attr_name << ": " << cpp_strerror(ret) << std::endl;
      goto out;
    }
    else
      ret = 0;
  }
  else if (strcmp(nargs[0], "getxattr") == 0) {
    if (!pool_name || nargs.size() < 3)
      usage_exit();

    string oid(nargs[1]);
    string attr_name(nargs[2]);

    bufferlist bl;
    if (use_striper) {
      ret = striper.getxattr(oid, attr_name.c_str(), bl);
    } else {
      ret = io_ctx.getxattr(oid, attr_name.c_str(), bl);
    }
    if (ret < 0) {
      cerr << "error getting xattr " << pool_name << "/" << oid << "/" << attr_name << ": " << cpp_strerror(ret) << std::endl;
      goto out;
    }
    else
      ret = 0;
    string s(bl.c_str(), bl.length());
    cout << s;
  } else if (strcmp(nargs[0], "rmxattr") == 0) {
    if (!pool_name || nargs.size() < 3)
      usage_exit();

    string oid(nargs[1]);
    string attr_name(nargs[2]);

    if (use_striper) {
      ret = striper.rmxattr(oid, attr_name.c_str());
    } else {
      ret = io_ctx.rmxattr(oid, attr_name.c_str());
    }
    if (ret < 0) {
      cerr << "error removing xattr " << pool_name << "/" << oid << "/" << attr_name << ": " << cpp_strerror(ret) << std::endl;
      goto out;
    }
  } else if (strcmp(nargs[0], "listxattr") == 0) {
    if (!pool_name || nargs.size() < 2)
      usage_exit();

    string oid(nargs[1]);
    map<std::string, bufferlist> attrset;
    bufferlist bl;
    if (use_striper) {
      ret = striper.getxattrs(oid, attrset);
    } else {
      ret = io_ctx.getxattrs(oid, attrset);
    }
    if (ret < 0) {
      cerr << "error getting xattr set " << pool_name << "/" << oid << ": " << cpp_strerror(ret) << std::endl;
      goto out;
    }

    for (map<std::string, bufferlist>::iterator iter = attrset.begin();
         iter != attrset.end(); ++iter) {
      cout << iter->first << std::endl;
    }
  } else if (strcmp(nargs[0], "getomapheader") == 0) {
    if (!pool_name || nargs.size() < 2)
      usage_exit();

    string oid(nargs[1]);
    string outfile;
    if (nargs.size() >= 3) {
      outfile = nargs[2];
    }

    bufferlist header;
    ret = io_ctx.omap_get_header(oid, &header);
    if (ret < 0) {
      cerr << "error getting omap header " << pool_name << "/" << oid
	   << ": " << cpp_strerror(ret) << std::endl;
      goto out;
    } else {
      if (!outfile.empty()) {
	cerr << "Writing to " << outfile << std::endl;
	dump_data(outfile, header);
      } else {
	cout << "header (" << header.length() << " bytes) :\n";
	header.hexdump(cout);
	cout << std::endl;
      }
      ret = 0;
    }
  } else if (strcmp(nargs[0], "setomapheader") == 0) {
    if (!pool_name || nargs.size() < 3)
      usage_exit();

    string oid(nargs[1]);
    string val(nargs[2]);

    bufferlist bl;
    bl.append(val);

    ret = io_ctx.omap_set_header(oid, bl);
    if (ret < 0) {
      cerr << "error setting omap value " << pool_name << "/" << oid
	   << ": " << cpp_strerror(ret) << std::endl;
      goto out;
    } else {
      ret = 0;
    }
  } else if (strcmp(nargs[0], "setomapval") == 0) {
    if (!pool_name || nargs.size() < 3 || nargs.size() > 4)
      usage_exit();

    string oid(nargs[1]);
    string key(nargs[2]);

    bufferlist bl;
    if (nargs.size() == 4) {
      string val(nargs[3]);
      bl.append(val);
    } else {
      do {
	ret = bl.read_fd(STDIN_FILENO, 1024); // from stdin
	if (ret < 0) {
	  goto out;
        }
      } while (ret > 0);
    }

    map<string, bufferlist> values;
    values[key] = bl;

    ret = io_ctx.omap_set(oid, values);
    if (ret < 0) {
      cerr << "error setting omap value " << pool_name << "/" << oid << "/"
	   << key << ": " << cpp_strerror(ret) << std::endl;
      goto out;
    } else {
      ret = 0;
    }
  } else if (strcmp(nargs[0], "getomapval") == 0) {
    if (!pool_name || nargs.size() < 3)
      usage_exit();

    string oid(nargs[1]);
    string key(nargs[2]);
    set<string> keys;
    keys.insert(key);

    std::string outfile;
    if (nargs.size() >= 4) {
      outfile = nargs[3];
    }

    map<string, bufferlist> values;
    ret = io_ctx.omap_get_vals_by_keys(oid, keys, &values);
    if (ret < 0) {
      cerr << "error getting omap value " << pool_name << "/" << oid << "/"
	   << key << ": " << cpp_strerror(ret) << std::endl;
      goto out;
    } else {
      ret = 0;
    }

    if (values.size() && values.begin()->first == key) {
      cout << " (length " << values.begin()->second.length() << ") : ";
      if (!outfile.empty()) {
	cerr << "Writing to " << outfile << std::endl;
	dump_data(outfile, values.begin()->second);
      } else {
	values.begin()->second.hexdump(cout);
	cout << std::endl;
      }
      ret = 0;
    } else {
      cout << "No such key: " << pool_name << "/" << oid << "/" << key
	   << std::endl;
      ret = -1;
      goto out;
    }
  } else if (strcmp(nargs[0], "rmomapkey") == 0) {
    if (!pool_name || nargs.size() < 3)
      usage_exit();

    string oid(nargs[1]);
    string key(nargs[2]);
    set<string> keys;
    keys.insert(key);

    ret = io_ctx.omap_rm_keys(oid, keys);
    if (ret < 0) {
      cerr << "error removing omap key " << pool_name << "/" << oid << "/"
	   << key << ": " << cpp_strerror(ret) << std::endl;
      goto out;
    } else {
      ret = 0;
    }
  } else if (strcmp(nargs[0], "listomapvals") == 0) {
    if (!pool_name || nargs.size() < 2)
      usage_exit();

    string oid(nargs[1]);
    string last_read = "";
    int MAX_READ = 512;
    do {
      map<string, bufferlist> values;
      ret = io_ctx.omap_get_vals(oid, last_read, MAX_READ, &values);
      if (ret < 0) {
	cerr << "error getting omap keys " << pool_name << "/" << oid << ": "
	     << cpp_strerror(ret) << std::endl;
	return 1;
      }
      ret = values.size();
      for (map<string, bufferlist>::const_iterator it = values.begin();
	   it != values.end(); ++it) {
	last_read = it->first;
	// dump key in hex if it contains nonprintable characters
	if (std::count_if(it->first.begin(), it->first.end(),
	    (int (*)(int))isprint) < (int)it->first.length()) {
	  cout << "key: (" << it->first.length() << " bytes):\n";
	  bufferlist keybl;
	  keybl.append(it->first);
	  keybl.hexdump(cout);
	} else {
	  cout << it->first;
	}
	cout << std::endl;
	cout << "value: (" << it->second.length() << " bytes) :\n";
	it->second.hexdump(cout);
	cout << std::endl;
      }
    } while (ret == MAX_READ);
    ret = 0;
  }
  else if (strcmp(nargs[0], "cp") == 0) {
    if (!pool_name)
      usage_exit();

    if (nargs.size() < 2 || nargs.size() > 3)
      usage_exit();

    const char *target = target_pool_name;
    if (!target)
      target = pool_name;

    const char *target_obj;
    if (nargs.size() < 3) {
      if (strcmp(target, pool_name) == 0) {
        cerr << "cannot copy object into itself" << std::endl;
	ret = -1;
	goto out;
      }
      target_obj = nargs[1];
    } else {
      target_obj = nargs[2];
    }

    // open io context.
    IoCtx target_ctx;
    ret = rados.ioctx_create(target, target_ctx);
    if (ret < 0) {
      cerr << "error opening target pool " << target << ": "
           << cpp_strerror(ret) << std::endl;
      goto out;
    }
    if (target_oloc.size()) {
      target_ctx.locator_set_key(target_oloc);
    }
    if (target_nspace.size()) {
      target_ctx.set_namespace(target_nspace);
    }

    ret = do_copy(io_ctx, nargs[1], target_ctx, target_obj);
    if (ret < 0) {
      cerr << "error copying " << pool_name << "/" << nargs[1] << " => " << target << "/" << target_obj << ": " << cpp_strerror(ret) << std::endl;
      goto out;
    }
  }
  else if (strcmp(nargs[0], "clonedata") == 0) {
    if (!pool_name)
      usage_exit();

    if (nargs.size() < 2 || nargs.size() > 3)
      usage_exit();

    const char *target = target_pool_name;
    if (!target)
      target = pool_name;

    const char *target_obj;
    if (nargs.size() < 3) {
      if (strcmp(target, pool_name) == 0) {
        cerr << "cannot copy object into itself" << std::endl;
        ret = -1;
	goto out;
      }
      target_obj = nargs[1];
    } else {
      target_obj = nargs[2];
    }

    // open io context.
    IoCtx target_ctx;
    ret = rados.ioctx_create(target, target_ctx);
    if (ret < 0) {
      cerr << "error opening target pool " << target << ": "
           << cpp_strerror(ret) << std::endl;
      goto out;
    }
    if (oloc.size()) {
      target_ctx.locator_set_key(oloc);
    } else {
      cerr << "must specify locator for clone" << std::endl;
      ret = -1;
      goto out;
    }
    if (nspace.size())
      target_ctx.set_namespace(nspace);

    ret = do_clone_data(io_ctx, nargs[1], target_ctx, target_obj);
    if (ret < 0) {
      string src_name = (nspace.size() ? nspace + "/" : "") + nargs[1];
      string target_name = (nspace.size() ? nspace + "/" : "") + target_obj;
      cerr << "error cloning " << pool_name << ">" << src_name << " => " << target << ">" << target_name << ": " << cpp_strerror(ret) << std::endl;
      goto out;
    }
  } else if (strcmp(nargs[0], "rm") == 0) {
    if (!pool_name || nargs.size() < 2)
      usage_exit();
    vector<const char *>::iterator iter = nargs.begin();
    ++iter;
    for (; iter != nargs.end(); ++iter) {
      const string & oid = *iter;
      if (use_striper) {
	ret = striper.remove(oid);
      } else {
	ret = io_ctx.remove(oid);
      }
      if (ret < 0) {
        string name = (nspace.size() ? nspace + "/" : "" ) + oid;
        cerr << "error removing " << pool_name << ">" << name << ": " << cpp_strerror(ret) << std::endl;
        goto out;
      }
    }
  }
  else if (strcmp(nargs[0], "create") == 0) {
    if (!pool_name || nargs.size() < 2)
      usage_exit();
    string oid(nargs[1]);
    ret = io_ctx.create(oid, true);
    if (ret < 0) {
      cerr << "error creating " << pool_name << "/" << oid << ": " << cpp_strerror(ret) << std::endl;
      goto out;
    }
  }

  else if (strcmp(nargs[0], "tmap") == 0) {
    if (nargs.size() < 3)
      usage_exit();
    if (strcmp(nargs[1], "dump") == 0) {
      bufferlist outdata;
      string oid(nargs[2]);
      ret = io_ctx.read(oid, outdata, 0, 0);
      if (ret < 0) {
	cerr << "error reading " << pool_name << "/" << oid << ": " << cpp_strerror(ret) << std::endl;
	goto out;
      }
      bufferlist::iterator p = outdata.begin();
      bufferlist header;
      map<string, bufferlist> kv;
      try {
	::decode(header, p);
	::decode(kv, p);
      }
      catch (buffer::error& e) {
	cerr << "error decoding tmap " << pool_name << "/" << oid << std::endl;
	ret = -EINVAL;
	goto out;
      }
      cout << "header (" << header.length() << " bytes):\n";
      header.hexdump(cout);
      cout << "\n";
      cout << kv.size() << " keys\n";
      for (map<string,bufferlist>::iterator q = kv.begin(); q != kv.end(); ++q) {
	cout << "key '" << q->first << "' (" << q->second.length() << " bytes):\n";
	q->second.hexdump(cout);
	cout << "\n";
      }
    }
    else if (strcmp(nargs[1], "set") == 0 ||
	     strcmp(nargs[1], "create") == 0) {
      if (nargs.size() < 5)
	usage_exit();
      string oid(nargs[2]);
      string k(nargs[3]);
      string v(nargs[4]);
      bufferlist bl;
      char c = (strcmp(nargs[1], "set") == 0) ? CEPH_OSD_TMAP_SET : CEPH_OSD_TMAP_CREATE;
      ::encode(c, bl);
      ::encode(k, bl);
      ::encode(v, bl);
      ret = io_ctx.tmap_update(oid, bl);
    }
  }

  else if (strcmp(nargs[0], "tmap-to-omap") == 0) {
    if (!pool_name || nargs.size() < 2)
      usage_exit();
    string oid(nargs[1]);

    bufferlist bl;
    int r = io_ctx.tmap_get(oid, bl);
    if (r < 0) {
      ret = r;
      cerr << "error reading tmap " << pool_name << "/" << oid
	   << ": " << cpp_strerror(ret) << std::endl;
      goto out;
    }
    bufferlist hdr;
    map<string, bufferlist> kv;
    bufferlist::iterator p = bl.begin();
    try {
      ::decode(hdr, p);
      ::decode(kv, p);
    }
    catch (buffer::error& e) {
      cerr << "error decoding tmap " << pool_name << "/" << oid << std::endl;
      ret = -EINVAL;
      goto out;
    }
    if (!p.end()) {
      cerr << "error decoding tmap (stray trailing data) in " << pool_name << "/" << oid << std::endl;
      ret = -EINVAL;
      goto out;
    }
    librados::ObjectWriteOperation wr;
    wr.omap_set_header(hdr);
    wr.omap_set(kv);
    wr.truncate(0);  // delete the old tmap data
    r = io_ctx.operate(oid, &wr);
    if (r < 0) {
      ret = r;
      cerr << "error writing tmap data as omap on " << pool_name << "/" << oid
	   << ": " << cpp_strerror(ret) << std::endl;
      goto out;
    }
    ret = 0;
  }

  else if (strcmp(nargs[0], "mkpool") == 0) {
    int auid = 0;
    __u8 crush_rule = 0;
    if (nargs.size() < 2)
      usage_exit();
    if (nargs.size() > 2) {
      char* endptr = NULL;
      auid = strtol(nargs[2], &endptr, 10);
      if (*endptr) {
	cerr << "Invalid value for auid: '" << nargs[2] << "'" << std::endl;
	ret = -EINVAL;
	goto out;
      }
      cerr << "setting auid:" << auid << std::endl;
      if (nargs.size() > 3) {
	crush_rule = (__u8)strtol(nargs[3], &endptr, 10);
	if (*endptr) {
	  cerr << "Invalid value for crush-rule: '" << nargs[3] << "'" << std::endl;
	  ret = -EINVAL;
	  goto out;
	}
	cerr << "using crush rule " << (int)crush_rule << std::endl;
      }
    }
    ret = rados.pool_create(nargs[1], auid, crush_rule);
    if (ret < 0) {
      cerr << "error creating pool " << nargs[1] << ": "
	   << cpp_strerror(ret) << std::endl;
      goto out;
    }
    cout << "successfully created pool " << nargs[1] << std::endl;
  }
  else if (strcmp(nargs[0], "cppool") == 0) {
    if (nargs.size() != 3)
      usage_exit();
    const char *src_pool = nargs[1];
    const char *target_pool = nargs[2];

    if (strcmp(src_pool, target_pool) == 0) {
      cerr << "cannot copy pool into itself" << std::endl;
      ret = -1;
      goto out;
    }

    ret = do_copy_pool(rados, src_pool, target_pool);
    if (ret < 0) {
      cerr << "error copying pool " << src_pool << " => " << target_pool << ": "
	   << cpp_strerror(ret) << std::endl;
      goto out;
    }
    cout << "successfully copied pool " << nargs[1] << std::endl;
  }
  else if (strcmp(nargs[0], "rmpool") == 0) {
    if (nargs.size() < 2)
      usage_exit();
    if (nargs.size() < 4 ||
	strcmp(nargs[1], nargs[2]) != 0 ||
	strcmp(nargs[3], "--yes-i-really-really-mean-it") != 0) {
      cerr << "WARNING:\n"
	   << "  This will PERMANENTLY DESTROY an entire pool of objects with no way back.\n"
	   << "  To confirm, pass the pool to remove twice, followed by\n"
	   << "  --yes-i-really-really-mean-it" << std::endl;
      ret = -1;
      goto out;
    }
    ret = rados.pool_delete(nargs[1]);
    if (ret >= 0) {
      cout << "successfully deleted pool " << nargs[1] << std::endl;
    } else { //error
      cerr << "pool " << nargs[1] << " could not be removed" << std::endl;
    }
  }
  else if (strcmp(nargs[0], "purge") == 0) {
    if (nargs.size() < 2)
      usage_exit();
    if (nargs.size() < 3 ||
	strcmp(nargs[2], "--yes-i-really-really-mean-it") != 0) {
      cerr << "WARNING:\n"
	   << "  This will PERMANENTLY DESTROY all objects from a pool with no way back.\n"
	   << "  To confirm, follow pool with --yes-i-really-really-mean-it" << std::endl;
      ret = -1;
      goto out;
    }
    ret = rados.ioctx_create(nargs[1], io_ctx);
    if (ret < 0) {
      cerr << "error pool " << nargs[1] << ": "
	   << cpp_strerror(ret) << std::endl;
      goto out;
    }
    io_ctx.set_namespace(all_nspaces);
    RadosBencher bencher(g_ceph_context, rados, io_ctx);
    ret = bencher.clean_up_slow("", concurrent_ios);
    if (ret >= 0) {
      cout << "successfully purged pool " << nargs[1] << std::endl;
    } else { //error
      cerr << "pool " << nargs[1] << " could not be purged" << std::endl;
    }
  }
  else if (strcmp(nargs[0], "lssnap") == 0) {
    if (!pool_name || nargs.size() != 1)
      usage_exit();

    vector<snap_t> snaps;
    io_ctx.snap_list(&snaps);
    for (vector<snap_t>::iterator i = snaps.begin();
	 i != snaps.end();
	 ++i) {
      string s;
      time_t t;
      if (io_ctx.snap_get_name(*i, &s) < 0)
	continue;
      if (io_ctx.snap_get_stamp(*i, &t) < 0)
	continue;
      struct tm bdt;
      localtime_r(&t, &bdt);
      cout << *i << "\t" << s << "\t";

      std::ios_base::fmtflags original_flags = cout.flags();
      cout.setf(std::ios::right);
      cout.fill('0');
      cout << std::setw(4) << (bdt.tm_year+1900)
	   << '.' << std::setw(2) << (bdt.tm_mon+1)
	   << '.' << std::setw(2) << bdt.tm_mday
	   << ' '
	   << std::setw(2) << bdt.tm_hour
	   << ':' << std::setw(2) << bdt.tm_min
	   << ':' << std::setw(2) << bdt.tm_sec
	   << std::endl;
      cout.flags(original_flags);
    }
    cout << snaps.size() << " snaps" << std::endl;
  }

  else if (strcmp(nargs[0], "mksnap") == 0) {
    if (!pool_name || nargs.size() < 2)
      usage_exit();

    ret = io_ctx.snap_create(nargs[1]);
    if (ret < 0) {
      cerr << "error creating pool " << pool_name << " snapshot " << nargs[1]
	   << ": " << cpp_strerror(ret) << std::endl;
      goto out;
    }
    cout << "created pool " << pool_name << " snap " << nargs[1] << std::endl;
  }

  else if (strcmp(nargs[0], "rmsnap") == 0) {
    if (!pool_name || nargs.size() < 2)
      usage_exit();

    ret = io_ctx.snap_remove(nargs[1]);
    if (ret < 0) {
      cerr << "error removing pool " << pool_name << " snapshot " << nargs[1]
	   << ": " << cpp_strerror(ret) << std::endl;
      goto out;
    }
    cout << "removed pool " << pool_name << " snap " << nargs[1] << std::endl;
  }

  else if (strcmp(nargs[0], "rollback") == 0) {
    if (!pool_name || nargs.size() < 3)
      usage_exit();

    ret = io_ctx.snap_rollback(nargs[1], nargs[2]);
    if (ret < 0) {
      cerr << "error rolling back pool " << pool_name << " to snapshot " << nargs[1]
	   << cpp_strerror(ret) << std::endl;
      goto out;
    }
    cout << "rolled back pool " << pool_name
	 << " to snapshot " << nargs[2] << std::endl;
  }
  else if (strcmp(nargs[0], "bench") == 0) {
    if (!pool_name || nargs.size() < 3)
      usage_exit();
    char* endptr = NULL;
    int seconds = strtol(nargs[1], &endptr, 10);
    if (*endptr) {
      cerr << "Invalid value for seconds: '" << nargs[1] << "'" << std::endl;
      ret = -EINVAL;
      goto out;
    }
    int operation = 0;
    if (strcmp(nargs[2], "write") == 0)
      operation = OP_WRITE;
    else if (strcmp(nargs[2], "seq") == 0)
      operation = OP_SEQ_READ;
    else if (strcmp(nargs[2], "rand") == 0)
      operation = OP_RAND_READ;
    else
      usage_exit();
    if (block_size_specified && (operation != OP_WRITE)){
      cerr << "-b|--block_size option can be used only with `write' bench test"
           << std::endl;
      ret = -EINVAL;
      goto out;
    }
<<<<<<< HEAD
    RadosBencher bencher(g_ceph_context, rados, io_ctx, name_file);
=======
    if (!formatter && output) {
      cerr << "-o|--output option can be used only with '--format' option"
           << std::endl;
      ret = -EINVAL;
      goto out;
    }
    RadosBencher bencher(g_ceph_context, rados, io_ctx);
>>>>>>> 3be81ae6
    bencher.set_show_time(show_time);
    ostream *outstream = NULL;
    if (formatter) {
      bencher.set_formatter(formatter);
      if (output)
        outstream = new ofstream(output);
      else
        outstream = &cout;
      bencher.set_outstream(*outstream);
    }
    ret = bencher.aio_bench(operation, seconds,
			    concurrent_ios, op_size, cleanup, run_name, no_verify);
    if (ret != 0)
      cerr << "error during benchmark: " << ret << std::endl;
    if (formatter && output)
      delete outstream;
  }
  else if (strcmp(nargs[0], "cleanup") == 0) {
    if (!pool_name)
      usage_exit();
    RadosBencher bencher(g_ceph_context, rados, io_ctx, name_file);
    ret = bencher.clean_up(prefix, concurrent_ios, run_name);
    if (ret != 0)
      cerr << "error during cleanup: " << ret << std::endl;
  }
  else if (strcmp(nargs[0], "watch") == 0) {
    if (!pool_name || nargs.size() < 2)
      usage_exit();
    string oid(nargs[1]);
    RadosWatchCtx ctx(io_ctx, oid.c_str());
    uint64_t cookie;
    ret = io_ctx.watch2(oid, &cookie, &ctx);
    if (ret != 0)
      cerr << "error calling watch: " << ret << std::endl;
    else {
      cout << "press enter to exit..." << std::endl;
      getchar();
      io_ctx.unwatch2(cookie);
      rados.watch_flush();
    }
  }
  else if (strcmp(nargs[0], "notify") == 0) {
    if (!pool_name || nargs.size() < 3)
      usage_exit();
    string oid(nargs[1]);
    string msg(nargs[2]);
    bufferlist bl, replybl;
    ::encode(msg, bl);
    ret = io_ctx.notify2(oid, bl, 10000, &replybl);
    if (ret != 0)
      cerr << "error calling notify: " << ret << std::endl;
    if (replybl.length()) {
      map<pair<uint64_t,uint64_t>,bufferlist> rm;
      set<pair<uint64_t,uint64_t> > missed;
      bufferlist::iterator p = replybl.begin();
      ::decode(rm, p);
      ::decode(missed, p);
      for (map<pair<uint64_t,uint64_t>,bufferlist>::iterator p = rm.begin();
	   p != rm.end();
	   ++p) {
	cout << "reply client." << p->first.first
	     << " cookie " << p->first.second
	     << " : " << p->second.length() << " bytes" << std::endl;
	if (p->second.length())
	  p->second.hexdump(cout);
      }
      for (multiset<pair<uint64_t,uint64_t> >::iterator p = missed.begin();
	   p != missed.end(); ++p) {
	cout << "timeout client." << p->first
	     << " cookie " << p->second << std::endl;
      }
    }
  } else if (strcmp(nargs[0], "set-alloc-hint") == 0) {
    if (!pool_name || nargs.size() < 4)
      usage_exit();
    string err;
    string oid(nargs[1]);
    uint64_t expected_object_size = strict_strtoll(nargs[2], 10, &err);
    if (!err.empty()) {
      cerr << "couldn't parse expected_object_size: " << err << std::endl;
      usage_exit();
    }
    uint64_t expected_write_size = strict_strtoll(nargs[3], 10, &err);
    if (!err.empty()) {
      cerr << "couldn't parse expected_write_size: " << err << std::endl;
      usage_exit();
    }
    ret = io_ctx.set_alloc_hint(oid, expected_object_size, expected_write_size);
    if (ret < 0) {
      cerr << "error setting alloc-hint " << pool_name << "/" << oid << ": "
           << cpp_strerror(ret) << std::endl;
      goto out;
    }
  } else if (strcmp(nargs[0], "load-gen") == 0) {
    if (!pool_name) {
      cerr << "error: must specify pool" << std::endl;
      usage_exit();
    }
    LoadGen lg(&rados, name_file);
    if (min_obj_len)
      lg.min_obj_len = min_obj_len;
    if (max_obj_len)
      lg.max_obj_len = max_obj_len;
    if (min_op_len)
      lg.min_op_len = min_op_len;
    if (max_op_len)
      lg.max_op_len = max_op_len;
    if (max_ops)
      lg.max_ops = max_ops;
    if (max_backlog)
      lg.max_backlog = max_backlog;
    if (target_throughput)
      lg.target_throughput = target_throughput << 20;
    if (read_percent >= 0)
      lg.read_percent = read_percent;
    if (num_objs)
      lg.num_objs = num_objs;
    if (run_length)
      lg.run_length = run_length;

    cout << "run length " << run_length << " seconds" << std::endl;
    cout << "preparing " << lg.num_objs << " objects" << std::endl;
    ret = lg.bootstrap(pool_name);
    if (ret < 0) {
      cerr << "load-gen bootstrap failed" << std::endl;
      exit(1);
    }
    cout << "load-gen will run " << lg.run_length << " seconds" << std::endl;
    lg.run();
    lg.cleanup();
  } else if (strcmp(nargs[0], "listomapkeys") == 0) {
    if (!pool_name || nargs.size() < 2)
      usage_exit();

    librados::ObjectReadOperation read;
    set<string> out_keys;
    read.omap_get_keys("", LONG_MAX, &out_keys, &ret);
    io_ctx.operate(nargs[1], &read, NULL);
    if (ret < 0) {
      cerr << "error getting omap key set " << pool_name << "/"
	   << nargs[1] << ": "  << cpp_strerror(ret) << std::endl;
      goto out;
    }

    for (set<string>::iterator iter = out_keys.begin();
	 iter != out_keys.end(); ++iter) {
      cout << *iter << std::endl;
    }
  } else if (strcmp(nargs[0], "lock") == 0) {
    if (!pool_name)
      usage_exit();

    if (!formatter) {
      formatter = new JSONFormatter(pretty_format);
    }
    ret = do_lock_cmd(nargs, opts, &io_ctx, formatter);
  } else if (strcmp(nargs[0], "listwatchers") == 0) {
    if (!pool_name || nargs.size() < 2)
      usage_exit();

    string oid(nargs[1]);
    std::list<obj_watch_t> lw;

    ret = io_ctx.list_watchers(oid, &lw);
    if (ret < 0) {
      cerr << "error listing watchers " << pool_name << "/" << oid << ": " << cpp_strerror(ret) << std::endl;
      goto out;
    }
    else
      ret = 0;
    
    for (std::list<obj_watch_t>::iterator i = lw.begin(); i != lw.end(); ++i) {
      cout << "watcher=" << i->addr << " client." << i->watcher_id << " cookie=" << i->cookie << std::endl;
    }
  } else if (strcmp(nargs[0], "listsnaps") == 0) {
    if (!pool_name || nargs.size() < 2)
      usage_exit();

    string oid(nargs[1]);
    snap_set_t ls;

    io_ctx.snap_set_read(LIBRADOS_SNAP_DIR);
    ret = io_ctx.list_snaps(oid, &ls);
    if (ret < 0) {
      cerr << "error listing snap shots " << pool_name << "/" << oid << ": " << cpp_strerror(ret) << std::endl;
      goto out;
    }
    else
      ret = 0;

    map<snap_t,string> snamemap;
    if (formatter || pretty_format) {
      vector<snap_t> snaps;
      io_ctx.snap_list(&snaps);
      for (vector<snap_t>::iterator i = snaps.begin();
          i != snaps.end(); ++i) {
        string s;
        if (io_ctx.snap_get_name(*i, &s) < 0)
          continue;
        snamemap.insert(pair<snap_t,string>(*i, s));
      }
    }

    if (formatter) {
      formatter->open_object_section("object");
      formatter->dump_string("name", oid);
      formatter->open_array_section("clones");
    } else {
      cout << oid << ":" << std::endl;
      cout << "cloneid	snaps	size	overlap" << std::endl;
    }

    for (std::vector<clone_info_t>::iterator ci = ls.clones.begin();
          ci != ls.clones.end(); ++ci) {

      if (formatter) formatter->open_object_section("clone");

      if (ci->cloneid == librados::SNAP_HEAD) {
        if (formatter)
          formatter->dump_string("id", "head");
        else
          cout << "head";
      } else {
        if (formatter)
          formatter->dump_unsigned("id", ci->cloneid);
        else
          cout << ci->cloneid;
      }

      if (formatter)
        formatter->open_array_section("snapshots");
      else
        cout << "\t";

      if (!formatter && ci->snaps.empty()) {
        cout << "-";
      }
      for (std::vector<snap_t>::const_iterator snapindex = ci->snaps.begin();
          snapindex != ci->snaps.end(); ++snapindex) {

        map<snap_t,string>::iterator si;

        if (formatter || pretty_format) si = snamemap.find(*snapindex);

        if (formatter) {
          formatter->open_object_section("snapshot");
          formatter->dump_unsigned("id", *snapindex);
          if (si != snamemap.end())
            formatter->dump_string("name", si->second);
          formatter->close_section(); //snapshot
        } else {
          if (snapindex != ci->snaps.begin()) cout << ",";
          if (!pretty_format || (si == snamemap.end()))
            cout << *snapindex;
          else
            cout << si->second << "(" << *snapindex << ")";
        }
      }

      if (formatter) {
        formatter->close_section();	//Snapshots
        formatter->dump_unsigned("size", ci->size);
      } else {
        cout << "\t" << ci->size;
      }

      if (ci->cloneid != librados::SNAP_HEAD) {
        if (formatter)
          formatter->open_array_section("overlaps");
        else
          cout << "\t[";

        for (std::vector< std::pair<uint64_t,uint64_t> >::iterator ovi = ci->overlap.begin();
            ovi != ci->overlap.end(); ++ovi) {
          if (formatter) {
            formatter->open_object_section("section");
            formatter->dump_unsigned("start", ovi->first);
            formatter->dump_unsigned("length", ovi->second);
            formatter->close_section(); //section
          } else {
            if (ovi != ci->overlap.begin()) cout << ",";
            cout << ovi->first << "~" << ovi->second;
          }
        }
        if (formatter)
          formatter->close_section(); //overlaps
        else
          cout << "]" << std::endl;
      }
      if (formatter) formatter->close_section(); //clone
    }
    if (formatter) {
      formatter->close_section(); //clones
      formatter->close_section(); //object
      formatter->flush(cout);
    } else {
      cout << std::endl;
    }

  } else if (strcmp(nargs[0], "cache-flush") == 0) {
    if (!pool_name || nargs.size() < 2)
      usage_exit();
    string oid(nargs[1]);
    ret = do_cache_flush(io_ctx, oid);
    if (ret < 0) {
      cerr << "error from cache-flush " << oid << ": "
	   << cpp_strerror(ret) << std::endl;
      goto out;
    }
  } else if (strcmp(nargs[0], "cache-try-flush") == 0) {
    if (!pool_name || nargs.size() < 2)
      usage_exit();
    string oid(nargs[1]);
    ret = do_cache_try_flush(io_ctx, oid);
    if (ret < 0) {
      cerr << "error from cache-try-flush " << oid << ": "
	   << cpp_strerror(ret) << std::endl;
      goto out;
    }
  } else if (strcmp(nargs[0], "cache-evict") == 0) {
    if (!pool_name || nargs.size() < 2)
      usage_exit();
    string oid(nargs[1]);
    ret = do_cache_evict(io_ctx, oid);
    if (ret < 0) {
      cerr << "error from cache-evict " << oid << ": "
	   << cpp_strerror(ret) << std::endl;
      goto out;
    }
  } else if (strcmp(nargs[0], "cache-flush-evict-all") == 0) {
    if (!pool_name)
      usage_exit();
    ret = do_cache_flush_evict_all(io_ctx, true);
    if (ret < 0) {
      cerr << "error from cache-flush-evict-all: "
	   << cpp_strerror(ret) << std::endl;
      goto out;
    }
  } else if (strcmp(nargs[0], "cache-try-flush-evict-all") == 0) {
    if (!pool_name)
      usage_exit();
    ret = do_cache_flush_evict_all(io_ctx, false);
    if (ret < 0) {
      cerr << "error from cache-try-flush-evict-all: "
	   << cpp_strerror(ret) << std::endl;
      goto out;
    }
  } else if (strcmp(nargs[0], "export") == 0) {
    // export [filename]
    if (!pool_name || nargs.size() > 2) {
      usage_exit();
    }

    int file_fd;
    if (nargs.size() < 2 || std::string(nargs[1]) == "-") {
      file_fd = STDOUT_FILENO;
    } else {
      file_fd = open(nargs[1], O_WRONLY|O_CREAT|O_TRUNC, 0666);
      if (file_fd < 0) {
        cerr << "Error opening '" << nargs[1] << "': "
          << cpp_strerror(file_fd) << std::endl;
        ret = file_fd;
        goto out;
      }
    }

    ret = PoolDump(file_fd).dump(&io_ctx);
    if (ret < 0) {
      cerr << "error from export: "
	   << cpp_strerror(ret) << std::endl;
      goto out;
    }
  } else if (strcmp(nargs[0], "import") == 0) {
    // import [--no-overwrite] [--dry-run] <filename | - >
    if (!pool_name || nargs.size() > 4 || nargs.size() < 2) {
      usage_exit();
    }

    // Last arg is the filename
    std::string const filename = nargs[nargs.size() - 1];

    // All other args may be flags
    bool dry_run = false;
    bool no_overwrite = false;
    for (unsigned i = 1; i < nargs.size() - 1; ++i) {
      std::string arg(nargs[i]);
      
      if (arg == std::string("--no-overwrite")) {
        no_overwrite = true;
      } else if (arg == std::string("--dry-run")) {
        dry_run = true;
      } else {
        std::cerr << "Invalid argument '" << arg << "'" << std::endl;
        ret = -EINVAL;
        goto out;
      }
    }

    int file_fd;
    if (filename == "-") {
      file_fd = STDIN_FILENO;
    } else {
      file_fd = open(filename.c_str(), O_RDONLY);
      if (file_fd < 0) {
        cerr << "Error opening '" << filename << "': "
          << cpp_strerror(file_fd) << std::endl;
        ret = file_fd;
        goto out;
      }
    }

    ret = RadosImport(file_fd, 0, dry_run).import(io_ctx, no_overwrite);
    if (ret < 0) {
      cerr << "error from import: "
	   << cpp_strerror(ret) << std::endl;
      goto out;
    }
  } else {
    cerr << "unrecognized command " << nargs[0] << "; -h or --help for usage" << std::endl;
    ret = -EINVAL;
    goto out;
  }

  if (ret < 0)
    cerr << "error " << (-ret) << ": " << cpp_strerror(ret) << std::endl;

out:
  delete formatter;
  return (ret < 0) ? 1 : 0;
}

int main(int argc, const char **argv)
{
  vector<const char*> args;
  argv_to_vec(argc, argv, args);
  env_to_vec(args);

  global_init(NULL, args, CEPH_ENTITY_TYPE_CLIENT, CODE_ENVIRONMENT_UTILITY, 0);
  common_init_finish(g_ceph_context);

  std::map < std::string, std::string > opts;
  std::vector<const char*>::iterator i;
  std::string val;
  for (i = args.begin(); i != args.end(); ) {
    if (ceph_argparse_double_dash(args, i)) {
      break;
    } else if (ceph_argparse_flag(args, i, "-h", "--help", (char*)NULL)) {
      usage(cout);
      exit(0);
    } else if (ceph_argparse_flag(args, i, "-f", "--force", (char*)NULL)) {
      opts["force"] = "true";
    } else if (ceph_argparse_flag(args, i, "-d", "--delete-after", (char*)NULL)) {
      opts["delete-after"] = "true";
    } else if (ceph_argparse_flag(args, i, "-C", "--create", "--create-pool",
				  (char*)NULL)) {
      opts["create"] = "true";
    } else if (ceph_argparse_flag(args, i, "--pretty-format", (char*)NULL)) {
      opts["pretty-format"] = "true";
    } else if (ceph_argparse_flag(args, i, "--show-time", (char*)NULL)) {
      opts["show-time"] = "true";
    } else if (ceph_argparse_flag(args, i, "--no-cleanup", (char*)NULL)) {
      opts["no-cleanup"] = "true";
    } else if (ceph_argparse_flag(args, i, "--no-verify", (char*)NULL)) {
      opts["no-verify"] = "true";
    } else if (ceph_argparse_witharg(args, i, &val, "--run-name", (char*)NULL)) {
      opts["run-name"] = val;
    } else if (ceph_argparse_witharg(args, i, &val, "--name-file", (char*)NULL)) {
      opts["name-file"] = val;
    } else if (ceph_argparse_witharg(args, i, &val, "--prefix", (char*)NULL)) {
      opts["prefix"] = val;
    } else if (ceph_argparse_witharg(args, i, &val, "-p", "--pool", (char*)NULL)) {
      opts["pool"] = val;
    } else if (ceph_argparse_witharg(args, i, &val, "--target-pool", (char*)NULL)) {
      opts["target_pool"] = val;
    } else if (ceph_argparse_witharg(args, i, &val, "--object-locator" , (char *)NULL)) {
      opts["object_locator"] = val;
    } else if (ceph_argparse_witharg(args, i, &val, "--target-locator" , (char *)NULL)) {
      opts["target_locator"] = val;
    } else if (ceph_argparse_witharg(args, i, &val, "--target-nspace" , (char *)NULL)) {
      opts["target_nspace"] = val;
    } else if (ceph_argparse_flag(args, i, "--striper" , (char *)NULL)) {
      opts["striper"] = "true";
    } else if (ceph_argparse_witharg(args, i, &val, "-t", "--concurrent-ios", (char*)NULL)) {
      opts["concurrent-ios"] = val;
    } else if (ceph_argparse_witharg(args, i, &val, "--block-size", (char*)NULL)) {
      opts["block-size"] = val;
    } else if (ceph_argparse_witharg(args, i, &val, "-b", (char*)NULL)) {
      opts["block-size"] = val;
    } else if (ceph_argparse_witharg(args, i, &val, "-s", "--snap", (char*)NULL)) {
      opts["snap"] = val;
    } else if (ceph_argparse_witharg(args, i, &val, "-S", "--snapid", (char*)NULL)) {
      opts["snapid"] = val;
    } else if (ceph_argparse_witharg(args, i, &val, "--min-object-size", (char*)NULL)) {
      opts["min-object-size"] = val;
    } else if (ceph_argparse_witharg(args, i, &val, "--max-object-size", (char*)NULL)) {
      opts["max-object-size"] = val;
    } else if (ceph_argparse_witharg(args, i, &val, "--min-op-len", (char*)NULL)) {
      opts["min-op-len"] = val;
    } else if (ceph_argparse_witharg(args, i, &val, "--max-op-len", (char*)NULL)) {
      opts["max-op-len"] = val;
    } else if (ceph_argparse_witharg(args, i, &val, "--max-ops", (char*)NULL)) {
      opts["max-ops"] = val;
    } else if (ceph_argparse_witharg(args, i, &val, "--max-backlog", (char*)NULL)) {
      opts["max-backlog"] = val;
    } else if (ceph_argparse_witharg(args, i, &val, "--target-throughput", (char*)NULL)) {
      opts["target-throughput"] = val;
    } else if (ceph_argparse_witharg(args, i, &val, "--read-percent", (char*)NULL)) {
      opts["read-percent"] = val;
    } else if (ceph_argparse_witharg(args, i, &val, "--num-objects", (char*)NULL)) {
      opts["num-objects"] = val;
    } else if (ceph_argparse_witharg(args, i, &val, "--run-length", (char*)NULL)) {
      opts["run-length"] = val;
    } else if (ceph_argparse_witharg(args, i, &val, "--workers", (char*)NULL)) {
      opts["workers"] = val;
    } else if (ceph_argparse_witharg(args, i, &val, "--format", (char*)NULL)) {
      opts["format"] = val;
    } else if (ceph_argparse_witharg(args, i, &val, "--lock-tag", (char*)NULL)) {
      opts["lock-tag"] = val;
    } else if (ceph_argparse_witharg(args, i, &val, "--lock-cookie", (char*)NULL)) {
      opts["lock-cookie"] = val;
    } else if (ceph_argparse_witharg(args, i, &val, "--lock-description", (char*)NULL)) {
      opts["lock-description"] = val;
    } else if (ceph_argparse_witharg(args, i, &val, "--lock-duration", (char*)NULL)) {
      opts["lock-duration"] = val;
    } else if (ceph_argparse_witharg(args, i, &val, "--lock-type", (char*)NULL)) {
      opts["lock-type"] = val;
    } else if (ceph_argparse_witharg(args, i, &val, "-N", "--namespace", (char*)NULL)) {
      opts["namespace"] = val;
    } else if (ceph_argparse_flag(args, i, "--all", (char*)NULL)) {
      opts["all"] = "true";
    } else if (ceph_argparse_flag(args, i, "--default", (char*)NULL)) {
      opts["default"] = "true";
    } else if (ceph_argparse_witharg(args, i, &val, "-o", "--output", (char*)NULL)) {
      opts["output"] = val;
    } else {
      if (val[0] == '-')
        usage_exit();
      ++i;
    }
  }

  if (args.empty()) {
    cerr << "rados: you must give an action. Try --help" << std::endl;
    return 1;
  }

  return rados_tool_common(opts, args);
}<|MERGE_RESOLUTION|>--- conflicted
+++ resolved
@@ -597,16 +597,12 @@
     total_sent = 0;
     total_completed = 0;
     num_objs = 200;
-<<<<<<< HEAD
     max_op = 16;
 
     // if name_file specified, read it in now
     if (name_file != NULL) {
       read_name_file(name_file, name_vector);
     }
-=======
-    max_op = 0;
->>>>>>> 3be81ae6
   }
   int bootstrap(const char *pool);
   int run();
@@ -949,7 +945,6 @@
     return true;
   }
 
-<<<<<<< HEAD
   std::string generate_object_name(int objnum, int pid)
   {
     if (name_file == NULL) {
@@ -972,10 +967,10 @@
     } else {
       out(cout) << "Object prefix: Using name file \"" << name_file << "\"\n";
     }
-=======
+  }
+
   void set_namespace( const std::string& ns) {
     io_ctx.set_namespace(ns);
->>>>>>> 3be81ae6
   }
 
 public:
@@ -2379,7 +2374,7 @@
       goto out;
     }
     io_ctx.set_namespace(all_nspaces);
-    RadosBencher bencher(g_ceph_context, rados, io_ctx);
+    RadosBencher bencher(g_ceph_context, rados, io_ctx, name_file);
     ret = bencher.clean_up_slow("", concurrent_ios);
     if (ret >= 0) {
       cout << "successfully purged pool " << nargs[1] << std::endl;
@@ -2486,17 +2481,13 @@
       ret = -EINVAL;
       goto out;
     }
-<<<<<<< HEAD
-    RadosBencher bencher(g_ceph_context, rados, io_ctx, name_file);
-=======
     if (!formatter && output) {
       cerr << "-o|--output option can be used only with '--format' option"
            << std::endl;
       ret = -EINVAL;
       goto out;
     }
-    RadosBencher bencher(g_ceph_context, rados, io_ctx);
->>>>>>> 3be81ae6
+    RadosBencher bencher(g_ceph_context, rados, io_ctx, name_file);
     bencher.set_show_time(show_time);
     ostream *outstream = NULL;
     if (formatter) {
