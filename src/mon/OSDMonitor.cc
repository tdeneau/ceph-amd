// -*- mode:C++; tab-width:8; c-basic-offset:2; indent-tabs-mode:t -*-
// vim: ts=8 sw=2 smarttab
/*
 * Ceph - scalable distributed file system
 *
 * Copyright (C) 2004-2006 Sage Weil <sage@newdream.net>
 * Copyright (C) 2013,2014 Cloudwatt <libre.licensing@cloudwatt.com>
 * Copyright (C) 2014 Red Hat <contact@redhat.com>
 *
 * Author: Loic Dachary <loic@dachary.org>
 *
 * This is free software; you can redistribute it and/or
 * modify it under the terms of the GNU Lesser General Public
 * License version 2.1, as published by the Free Software
 * Foundation.  See file COPYING.
 *
 */

#include <algorithm>
#include <sstream>
#include <boost/assign.hpp>

#include "OSDMonitor.h"
#include "Monitor.h"
#include "MDSMonitor.h"
#include "PGMonitor.h"

#include "MonitorDBStore.h"

#include "crush/CrushWrapper.h"
#include "crush/CrushTester.h"
#include "crush/CrushTreeDumper.h"

#include "messages/MOSDFailure.h"
#include "messages/MOSDMarkMeDown.h"
#include "messages/MOSDMap.h"
#include "messages/MMonGetOSDMap.h"
#include "messages/MOSDBoot.h"
#include "messages/MOSDAlive.h"
#include "messages/MPoolOp.h"
#include "messages/MPoolOpReply.h"
#include "messages/MOSDPGTemp.h"
#include "messages/MMonCommand.h"
#include "messages/MRemoveSnaps.h"
#include "messages/MOSDScrub.h"

#include "common/TextTable.h"
#include "common/Timer.h"
#include "common/ceph_argparse.h"
#include "common/perf_counters.h"
#include "common/strtol.h"

#include "common/config.h"
#include "common/errno.h"

#include "erasure-code/ErasureCodePlugin.h"

#include "include/compat.h"
#include "include/assert.h"
#include "include/stringify.h"
#include "include/util.h"
#include "common/cmdparse.h"
#include "include/str_list.h"
#include "include/str_map.h"

#define dout_subsys ceph_subsys_mon
#undef dout_prefix
#define dout_prefix _prefix(_dout, mon, osdmap)
static ostream& _prefix(std::ostream *_dout, Monitor *mon, OSDMap& osdmap) {
  return *_dout << "mon." << mon->name << "@" << mon->rank
		<< "(" << mon->get_state_name()
		<< ").osd e" << osdmap.get_epoch() << " ";
}

OSDMonitor::OSDMonitor(CephContext *cct, Monitor *mn, Paxos *p, const string& service_name)
 : PaxosService(mn, p, service_name),
   inc_osd_cache(g_conf->mon_osd_cache_size),
   full_osd_cache(g_conf->mon_osd_cache_size),
   thrash_map(0), thrash_last_up_osd(-1),
   op_tracker(cct, true, 1)
{}

bool OSDMonitor::_have_pending_crush()
{
  return pending_inc.crush.length();
}

CrushWrapper &OSDMonitor::_get_stable_crush()
{
  return *osdmap.crush;
}

void OSDMonitor::_get_pending_crush(CrushWrapper& newcrush)
{
  bufferlist bl;
  if (pending_inc.crush.length())
    bl = pending_inc.crush;
  else
    osdmap.crush->encode(bl);

  bufferlist::iterator p = bl.begin();
  newcrush.decode(p);
}

void OSDMonitor::create_initial()
{
  dout(10) << "create_initial for " << mon->monmap->fsid << dendl;

  OSDMap newmap;

  bufferlist bl;
  mon->store->get("mkfs", "osdmap", bl);

  if (bl.length()) {
    newmap.decode(bl);
    newmap.set_fsid(mon->monmap->fsid);
  } else {
    newmap.build_simple(g_ceph_context, 0, mon->monmap->fsid, 0,
			g_conf->osd_pg_bits, g_conf->osd_pgp_bits);
  }
  newmap.set_epoch(1);
  newmap.created = newmap.modified = ceph_clock_now(g_ceph_context);

  // new clusters should sort bitwise by default.
  newmap.set_flag(CEPH_OSDMAP_SORTBITWISE);

  // encode into pending incremental
  newmap.encode(pending_inc.fullmap, mon->quorum_features | CEPH_FEATURE_RESERVED);
  pending_inc.full_crc = newmap.get_crc();
  dout(20) << " full crc " << pending_inc.full_crc << dendl;
}

void OSDMonitor::update_from_paxos(bool *need_bootstrap)
{
  version_t version = get_last_committed();
  if (version == osdmap.epoch)
    return;
  assert(version >= osdmap.epoch);

  dout(15) << "update_from_paxos paxos e " << version
	   << ", my e " << osdmap.epoch << dendl;


  /*
   * We will possibly have a stashed latest that *we* wrote, and we will
   * always be sure to have the oldest full map in the first..last range
   * due to encode_trim_extra(), which includes the oldest full map in the trim
   * transaction.
   *
   * encode_trim_extra() does not however write the full map's
   * version to 'full_latest'.  This is only done when we are building the
   * full maps from the incremental versions.  But don't panic!  We make sure
   * that the following conditions find whichever full map version is newer.
   */
  version_t latest_full = get_version_latest_full();
  if (latest_full == 0 && get_first_committed() > 1)
    latest_full = get_first_committed();

  if (latest_full > 0) {
    // make sure we can really believe get_version_latest_full(); see
    // 76cd7ac1c2094b34ad36bea89b2246fa90eb2f6d
    bufferlist test;
    get_version_full(latest_full, test);
    if (test.length() == 0) {
      dout(10) << __func__ << " ignoring recorded latest_full as it is missing; fallback to search" << dendl;
      latest_full = 0;
    }
  }
  if (get_first_committed() > 1 &&
      latest_full < get_first_committed()) {
    /* a bug introduced in 7fb3804fb860dcd0340dd3f7c39eec4315f8e4b6 would lead
     * us to not update the on-disk latest_full key.  Upon trim, the actual
     * version would cease to exist but we would still point to it.  This
     * makes sure we get it pointing to a proper version.
     */
    version_t lc = get_last_committed();
    version_t fc = get_first_committed();

    dout(10) << __func__ << " looking for valid full map in interval"
             << " [" << fc << ", " << lc << "]" << dendl;

    latest_full = 0;
    for (version_t v = lc; v >= fc; v--) {
      string full_key = "full_" + stringify(v);
      if (mon->store->exists(get_service_name(), full_key)) {
        dout(10) << __func__ << " found latest full map v " << v << dendl;
        latest_full = v;
        break;
      }
    }

    // if we trigger this, then there's something else going with the store
    // state, and we shouldn't want to work around it without knowing what
    // exactly happened.
    assert(latest_full > 0);
    MonitorDBStore::TransactionRef t(new MonitorDBStore::Transaction);
    put_version_latest_full(t, latest_full);
    mon->store->apply_transaction(t);
    dout(10) << __func__ << " updated the on-disk full map version to "
             << latest_full << dendl;
  }

  if ((latest_full > 0) && (latest_full > osdmap.epoch)) {
    bufferlist latest_bl;
    get_version_full(latest_full, latest_bl);
    assert(latest_bl.length() != 0);
    dout(7) << __func__ << " loading latest full map e" << latest_full << dendl;
    osdmap.decode(latest_bl);
  }

  // walk through incrementals
  MonitorDBStore::TransactionRef t;
  size_t tx_size = 0;
  while (version > osdmap.epoch) {
    bufferlist inc_bl;
    int err = get_version(osdmap.epoch+1, inc_bl);
    assert(err == 0);
    assert(inc_bl.length());

    dout(7) << "update_from_paxos  applying incremental " << osdmap.epoch+1 << dendl;
    OSDMap::Incremental inc(inc_bl);
    err = osdmap.apply_incremental(inc);
    assert(err == 0);

    if (!t)
      t.reset(new MonitorDBStore::Transaction);

    // Write out the full map for all past epochs.  Encode the full
    // map with the same features as the incremental.  If we don't
    // know, use the quorum features.  If we don't know those either,
    // encode with all features.
    uint64_t f = inc.encode_features;
    if (!f)
      f = mon->quorum_features;
    if (!f)
      f = -1;
    bufferlist full_bl;
    osdmap.encode(full_bl, f | CEPH_FEATURE_RESERVED);
    tx_size += full_bl.length();

    bufferlist orig_full_bl;
    get_version_full(osdmap.epoch, orig_full_bl);
    if (orig_full_bl.length()) {
      // the primary provided the full map
      assert(inc.have_crc);
      if (inc.full_crc != osdmap.crc) {
	// This will happen if the mons were running mixed versions in
	// the past or some other circumstance made the full encoded
	// maps divergent.  Reloading here will bring us back into
	// sync with the primary for this and all future maps.  OSDs
	// will also be brought back into sync when they discover the
	// crc mismatch and request a full map from a mon.
	derr << __func__ << " full map CRC mismatch, resetting to canonical"
	     << dendl;
	osdmap = OSDMap();
	osdmap.decode(orig_full_bl);
      }
    } else {
      assert(!inc.have_crc);
      put_version_full(t, osdmap.epoch, full_bl);
    }
    put_version_latest_full(t, osdmap.epoch);

    // share
    dout(1) << osdmap << dendl;

    if (osdmap.epoch == 1) {
      t->erase("mkfs", "osdmap");
    }

    if (tx_size > g_conf->mon_sync_max_payload_size*2) {
      mon->store->apply_transaction(t);
      t = MonitorDBStore::TransactionRef();
      tx_size = 0;
    }
  }

  if (t) {
    mon->store->apply_transaction(t);
  }

  for (int o = 0; o < osdmap.get_max_osd(); o++) {
    if (osdmap.is_down(o)) {
      // populate down -> out map
      if (osdmap.is_in(o) &&
	  down_pending_out.count(o) == 0) {
	dout(10) << " adding osd." << o << " to down_pending_out map" << dendl;
	down_pending_out[o] = ceph_clock_now(g_ceph_context);
      }
    }
  }
  // XXX: need to trim MonSession connected with a osd whose id > max_osd?

  /** we don't have any of the feature bit infrastructure in place for
   * supporting primary_temp mappings without breaking old clients/OSDs.*/
  assert(g_conf->mon_osd_allow_primary_temp || osdmap.primary_temp->empty());

  if (mon->is_leader()) {
    // kick pgmon, make sure it's seen the latest map
    mon->pgmon()->check_osd_map(osdmap.epoch);
  }

  check_subs();

  share_map_with_random_osd();
  update_logger();

  process_failures();

  // make sure our feature bits reflect the latest map
  update_msgr_features();
}

void OSDMonitor::update_msgr_features()
{
  set<int> types;
  types.insert((int)entity_name_t::TYPE_OSD);
  types.insert((int)entity_name_t::TYPE_CLIENT);
  types.insert((int)entity_name_t::TYPE_MDS);
  types.insert((int)entity_name_t::TYPE_MON);
  for (set<int>::iterator q = types.begin(); q != types.end(); ++q) {
    uint64_t mask;
    uint64_t features = osdmap.get_features(*q, &mask);
    if ((mon->messenger->get_policy(*q).features_required & mask) != features) {
      dout(0) << "crush map has features " << features << ", adjusting msgr requires" << dendl;
      Messenger::Policy p = mon->messenger->get_policy(*q);
      p.features_required = (p.features_required & ~mask) | features;
      mon->messenger->set_policy(*q, p);
    }
  }
}

bool OSDMonitor::thrash()
{
  if (!thrash_map)
    return false;

  thrash_map--;
  int o;

  // mark a random osd up_thru..
  if (rand() % 4 == 0 || thrash_last_up_osd < 0)
    o = rand() % osdmap.get_num_osds();
  else
    o = thrash_last_up_osd;
  if (osdmap.is_up(o)) {
    dout(5) << "thrash_map osd." << o << " up_thru" << dendl;
    pending_inc.new_up_thru[o] = osdmap.get_epoch();
  }

  // mark a random osd up/down
  o = rand() % osdmap.get_num_osds();
  if (osdmap.is_up(o)) {
    dout(5) << "thrash_map osd." << o << " down" << dendl;
    pending_inc.new_state[o] = CEPH_OSD_UP;
  } else if (osdmap.exists(o)) {
    dout(5) << "thrash_map osd." << o << " up" << dendl;
    pending_inc.new_state[o] = CEPH_OSD_UP;
    pending_inc.new_up_client[o] = entity_addr_t();
    pending_inc.new_up_cluster[o] = entity_addr_t();
    pending_inc.new_hb_back_up[o] = entity_addr_t();
    pending_inc.new_weight[o] = CEPH_OSD_IN;
    thrash_last_up_osd = o;
  }

  // mark a random osd in
  o = rand() % osdmap.get_num_osds();
  if (osdmap.exists(o)) {
    dout(5) << "thrash_map osd." << o << " in" << dendl;
    pending_inc.new_weight[o] = CEPH_OSD_IN;
  }

  // mark a random osd out
  o = rand() % osdmap.get_num_osds();
  if (osdmap.exists(o)) {
    dout(5) << "thrash_map osd." << o << " out" << dendl;
    pending_inc.new_weight[o] = CEPH_OSD_OUT;
  }

  // generate some pg_temp entries.
  // let's assume the ceph::unordered_map iterates in a random-ish order.
  int n = rand() % mon->pgmon()->pg_map.pg_stat.size();
  ceph::unordered_map<pg_t,pg_stat_t>::iterator p = mon->pgmon()->pg_map.pg_stat.begin();
  ceph::unordered_map<pg_t,pg_stat_t>::iterator e = mon->pgmon()->pg_map.pg_stat.end();
  while (n--)
    ++p;
  for (int i=0; i<50; i++) {
    unsigned size = osdmap.get_pg_size(p->first);
    vector<int> v;
    bool have_real_osd = false;
    for (int j=0; j < (int)size; j++) {
      o = rand() % osdmap.get_num_osds();
      if (osdmap.exists(o) && std::find(v.begin(), v.end(), o) == v.end()) {
	have_real_osd = true;
	v.push_back(o);
      }
    }
    for (vector<int>::iterator q = p->second.acting.begin();
	 q != p->second.acting.end() && v.size() < size;
	 ++q) {
      if (std::find(v.begin(), v.end(), *q) == v.end()) {
	if (*q != CRUSH_ITEM_NONE)
	  have_real_osd = true;
	v.push_back(*q);
      }
    }
    if (osdmap.pg_is_ec(p->first)) {
      while (v.size() < size)
	v.push_back(CRUSH_ITEM_NONE);
    }
    if (!v.empty() && have_real_osd)
      pending_inc.new_pg_temp[p->first] = v;
    dout(5) << "thrash_map pg " << p->first << " pg_temp remapped to " << v << dendl;

    ++p;
    if (p == e)
      p = mon->pgmon()->pg_map.pg_stat.begin();
  }
  return true;
}

void OSDMonitor::on_active()
{
  update_logger();

  if (thrash_map) {
    if (mon->is_leader()) {
      if (thrash())
	propose_pending();
    } else {
      thrash_map = 0;
    }
  }

  if (mon->is_leader())
    mon->clog->info() << "osdmap " << osdmap << "\n";

  if (!mon->is_leader()) {
    list<MonOpRequestRef> ls;
    take_all_failures(ls);
    while (!ls.empty()) {
      MonOpRequestRef op = ls.front();
      op->mark_osdmon_event(__func__);
      dispatch(op);
      ls.pop_front();
    }
  }
}

void OSDMonitor::on_shutdown()
{
  dout(10) << __func__ << dendl;

  // discard failure info, waiters
  list<MonOpRequestRef> ls;
  take_all_failures(ls);
  while (!ls.empty()) {
    ls.pop_front();
  }
}

void OSDMonitor::update_logger()
{
  dout(10) << "update_logger" << dendl;

  mon->cluster_logger->set(l_cluster_num_osd, osdmap.get_num_osds());
  mon->cluster_logger->set(l_cluster_num_osd_up, osdmap.get_num_up_osds());
  mon->cluster_logger->set(l_cluster_num_osd_in, osdmap.get_num_in_osds());
  mon->cluster_logger->set(l_cluster_osd_epoch, osdmap.get_epoch());
}

/* Assign a lower weight to overloaded OSDs.
 *
 * The osds that will get a lower weight are those with with a utilization
 * percentage 'oload' percent greater than the average utilization.
 */
int OSDMonitor::reweight_by_utilization(int oload, std::string& out_str,
					bool by_pg, const set<int64_t> *pools)
{
  if (oload <= 100) {
    ostringstream oss;
    oss << "You must give a percentage higher than 100. "
      "The reweighting threshold will be calculated as <average-utilization> "
      "times <input-percentage>. For example, an argument of 200 would "
      "reweight OSDs which are twice as utilized as the average OSD.\n";
    out_str = oss.str();
    return -EINVAL;
  }

  const PGMap &pgm = mon->pgmon()->pg_map;
  vector<int> pgs_by_osd(osdmap.get_max_osd());

  // Avoid putting a small number (or 0) in the denominator when calculating
  // average_util
  double average_util;
  if (by_pg) {
    // by pg mapping
    double weight_sum = 0.0;      // sum up the crush weights
    unsigned num_pg_copies = 0;
    int num_osds = 0;
    for (ceph::unordered_map<pg_t,pg_stat_t>::const_iterator p =
	   pgm.pg_stat.begin();
	 p != pgm.pg_stat.end();
	 ++p) {
      if (pools && pools->count(p->first.pool()) == 0)
	continue;
      for (vector<int>::const_iterator q = p->second.acting.begin();
	   q != p->second.acting.end();
	   ++q) {
	if (*q >= (int)pgs_by_osd.size())
	  pgs_by_osd.resize(*q);
	if (pgs_by_osd[*q] == 0) {
	  weight_sum += osdmap.crush->get_item_weightf(*q);
	  ++num_osds;
	}
	++pgs_by_osd[*q];
	++num_pg_copies;
      }
    }

    if (!num_osds || (num_pg_copies / num_osds < g_conf->mon_reweight_min_pgs_per_osd)) {
      ostringstream oss;
      oss << "Refusing to reweight: we only have " << num_pg_copies
	  << " PGs across " << num_osds << " osds!\n";
      out_str = oss.str();
      return -EDOM;
    }

    average_util = (double)num_pg_copies / weight_sum;
  } else {
    // by osd utilization
    int num_osd = MIN(1, pgm.osd_stat.size());
    if ((uint64_t)pgm.osd_sum.kb * 1024 / num_osd
	< g_conf->mon_reweight_min_bytes_per_osd) {
      ostringstream oss;
      oss << "Refusing to reweight: we only have " << pgm.osd_sum.kb
	  << " kb across all osds!\n";
      out_str = oss.str();
      return -EDOM;
    }
    if ((uint64_t)pgm.osd_sum.kb_used * 1024 / num_osd
	< g_conf->mon_reweight_min_bytes_per_osd) {
      ostringstream oss;
      oss << "Refusing to reweight: we only have " << pgm.osd_sum.kb_used
	  << " kb used across all osds!\n";
      out_str = oss.str();
      return -EDOM;
    }

    average_util = (double)pgm.osd_sum.kb_used / (double)pgm.osd_sum.kb;
  }

  // adjust down only if we are above the threshold
  double overload_util = average_util * (double)oload / 100.0;

  // but aggressively adjust weights up whenever possible.
  double underload_util = average_util;

  ostringstream oss;
  char buf[128];
  snprintf(buf, sizeof(buf), "average %04f, overload %04f. ",
	   average_util, overload_util);
  oss << buf;
  std::string sep;
  oss << "reweighted: ";
  bool changed = false;
  for (ceph::unordered_map<int,osd_stat_t>::const_iterator p =
	 pgm.osd_stat.begin();
       p != pgm.osd_stat.end();
       ++p) {
    float util;
    if (by_pg) {
      util = pgs_by_osd[p->first] / osdmap.crush->get_item_weightf(p->first);
    } else {
      util = (double)p->second.kb_used / (double)p->second.kb;
    }
    if (util >= overload_util) {
      sep = ", ";
      // Assign a lower weight to overloaded OSDs. The current weight
      // is a factor to take into account the original weights,
      // to represent e.g. differing storage capacities
      unsigned weight = osdmap.get_weight(p->first);
      unsigned new_weight = (unsigned)((average_util / util) * (float)weight);
      pending_inc.new_weight[p->first] = new_weight;
      char buf[128];
      snprintf(buf, sizeof(buf), "osd.%d [%04f -> %04f]", p->first,
	       (float)weight / (float)0x10000,
	       (float)new_weight / (float)0x10000);
      oss << buf << sep;
      changed = true;
    }
    if (util <= underload_util) {
      // assign a higher weight.. if we can.
      unsigned weight = osdmap.get_weight(p->first);
      unsigned new_weight = (unsigned)((average_util / util) * (float)weight);
      if (new_weight > 0x10000)
	new_weight = 0x10000;
      if (new_weight > weight) {
	sep = ", ";
	pending_inc.new_weight[p->first] = new_weight;
	char buf[128];
	snprintf(buf, sizeof(buf), "osd.%d [%04f -> %04f]", p->first,
		 (float)weight / (float)0x10000,
		 (float)new_weight / (float)0x10000);
	oss << buf << sep;
	changed = true;
      }
    }
  }
  if (sep.empty()) {
    oss << "(none)";
  }
  out_str = oss.str();
  dout(10) << "reweight_by_utilization: finished with " << out_str << dendl;
  return changed;
}

template <typename F>
class OSDUtilizationDumper : public CrushTreeDumper::Dumper<F> {
public:
  typedef CrushTreeDumper::Dumper<F> Parent;

  OSDUtilizationDumper(const CrushWrapper *crush, const OSDMap *osdmap_,
		       const PGMap *pgm_, bool tree_) :
    Parent(crush),
    osdmap(osdmap_),
    pgm(pgm_),
    tree(tree_),
    average_util(average_utilization()),
    min_var(-1),
    max_var(-1),
    stddev(0),
    sum(0) {
  }

protected:
  void dump_stray(F *f) {
    for (int i = 0; i <= osdmap->get_max_osd(); i++) {
      if (osdmap->exists(i) && !this->is_touched(i))
	dump_item(CrushTreeDumper::Item(i, 0, 0), f);
    }
  }

  virtual void dump_item(const CrushTreeDumper::Item &qi, F *f) {
    if (!tree && qi.is_bucket())
      return;

    float reweight = qi.is_bucket() ? -1 : osdmap->get_weightf(qi.id);
    int64_t kb = 0, kb_used = 0, kb_avail = 0;
    double util = 0;
    if (get_bucket_utilization(qi.id, &kb, &kb_used, &kb_avail))
      util = 100.0 * (double)kb_used / (double)kb;
    double var = 1.0;
    if (average_util)
      var = util / average_util;

    size_t num_pgs = pgm->get_num_pg_by_osd(qi.id);

    dump_item(qi, reweight, kb, kb_used, kb_avail, util, var, num_pgs, f);

    if (!qi.is_bucket() && reweight > 0) {
      if (min_var < 0 || var < min_var)
	min_var = var;
      if (max_var < 0 || var > max_var)
	max_var = var;

      double dev = util - average_util;
      dev *= dev;
      stddev += reweight * dev;
      sum += reweight;
    }
  }

  virtual void dump_item(const CrushTreeDumper::Item &qi,
			 float &reweight,
			 int64_t kb,
			 int64_t kb_used,
			 int64_t kb_avail,
			 double& util,
			 double& var,
			 const size_t num_pgs,
			 F *f) = 0;

  double dev() {
    return sum > 0 ? sqrt(stddev / sum) : 0;
  }

  double average_utilization() {
    int64_t kb = 0, kb_used = 0;
    for (int i = 0; i <= osdmap->get_max_osd(); i++) {
      if (!osdmap->exists(i) || osdmap->get_weight(i) == 0)
	continue;
      int64_t kb_i, kb_used_i, kb_avail_i;
      if (get_osd_utilization(i, &kb_i, &kb_used_i, &kb_avail_i)) {
	kb += kb_i;
	kb_used += kb_used_i;
      }
    }
    return kb > 0 ? 100.0 * (double)kb_used / (double)kb : 0;
  }

  bool get_osd_utilization(int id, int64_t* kb, int64_t* kb_used,
			   int64_t* kb_avail) const {
    typedef ceph::unordered_map<int32_t,osd_stat_t> OsdStat;
    OsdStat::const_iterator p = pgm->osd_stat.find(id);
    if (p == pgm->osd_stat.end())
      return false;
    *kb = p->second.kb;
    *kb_used = p->second.kb_used;
    *kb_avail = p->second.kb_avail;
    return *kb > 0;
  }

  bool get_bucket_utilization(int id, int64_t* kb, int64_t* kb_used,
			      int64_t* kb_avail) const {
    if (id >= 0)
      return get_osd_utilization(id, kb, kb_used, kb_avail);

    *kb = 0;
    *kb_used = 0;
    *kb_avail = 0;

    for (int k = osdmap->crush->get_bucket_size(id) - 1; k >= 0; k--) {
      int item = osdmap->crush->get_bucket_item(id, k);
      int64_t kb_i = 0, kb_used_i = 0, kb_avail_i;
      if (!get_bucket_utilization(item, &kb_i, &kb_used_i, &kb_avail_i))
	return false;
      *kb += kb_i;
      *kb_used += kb_used_i;
      *kb_avail += kb_avail_i;
    }
    return *kb > 0;
  }

protected:
  const OSDMap *osdmap;
  const PGMap *pgm;
  bool tree;
  double average_util;
  double min_var;
  double max_var;
  double stddev;
  double sum;
};

class OSDUtilizationPlainDumper : public OSDUtilizationDumper<TextTable> {
public:
  typedef OSDUtilizationDumper<TextTable> Parent;

  OSDUtilizationPlainDumper(const CrushWrapper *crush, const OSDMap *osdmap,
		     const PGMap *pgm, bool tree) :
    Parent(crush, osdmap, pgm, tree) {}

  void dump(TextTable *tbl) {
    tbl->define_column("ID", TextTable::LEFT, TextTable::RIGHT);
    tbl->define_column("WEIGHT", TextTable::LEFT, TextTable::RIGHT);
    tbl->define_column("REWEIGHT", TextTable::LEFT, TextTable::RIGHT);
    tbl->define_column("SIZE", TextTable::LEFT, TextTable::RIGHT);
    tbl->define_column("USE", TextTable::LEFT, TextTable::RIGHT);
    tbl->define_column("AVAIL", TextTable::LEFT, TextTable::RIGHT);
    tbl->define_column("%USE", TextTable::LEFT, TextTable::RIGHT);
    tbl->define_column("VAR", TextTable::LEFT, TextTable::RIGHT);
    tbl->define_column("PGS", TextTable::LEFT, TextTable::RIGHT);
    if (tree)
      tbl->define_column("TYPE NAME", TextTable::LEFT, TextTable::LEFT);

    Parent::dump(tbl);

    dump_stray(tbl);

    *tbl << "" << "" << "TOTAL"
	 << si_t(pgm->osd_sum.kb << 10)
	 << si_t(pgm->osd_sum.kb_used << 10)
	 << si_t(pgm->osd_sum.kb_avail << 10)
	 << lowprecision_t(average_util)
	 << ""
	 << TextTable::endrow;
  }

protected:
  struct lowprecision_t {
    float v;
    lowprecision_t(float _v) : v(_v) {}
  };
  friend std::ostream &operator<<(ostream& out, const lowprecision_t& v);

  using OSDUtilizationDumper<TextTable>::dump_item;
  virtual void dump_item(const CrushTreeDumper::Item &qi,
			 float &reweight,
			 int64_t kb,
			 int64_t kb_used,
			 int64_t kb_avail,
			 double& util,
			 double& var,
			 const size_t num_pgs,
			 TextTable *tbl) {
    *tbl << qi.id
	 << weightf_t(qi.weight)
	 << weightf_t(reweight)
	 << si_t(kb << 10)
	 << si_t(kb_used << 10)
	 << si_t(kb_avail << 10)
	 << lowprecision_t(util)
	 << lowprecision_t(var)
	 << num_pgs;

    if (tree) {
      ostringstream name;
      for (int k = 0; k < qi.depth; k++)
	name << "    ";
      if (qi.is_bucket()) {
	int type = crush->get_bucket_type(qi.id);
	name << crush->get_type_name(type) << " "
	     << crush->get_item_name(qi.id);
      } else {
	name << "osd." << qi.id;
      }
      *tbl << name.str();
    }

    *tbl << TextTable::endrow;
  }

public:
  string summary() {
    ostringstream out;
    out << "MIN/MAX VAR: " << lowprecision_t(min_var)
	<< "/" << lowprecision_t(max_var) << "  "
	<< "STDDEV: " << lowprecision_t(dev());
    return out.str();
  }
};

ostream& operator<<(ostream& out,
		    const OSDUtilizationPlainDumper::lowprecision_t& v)
{
  if (v.v < -0.01) {
    return out << "-";
  } else if (v.v < 0.001) {
    return out << "0";
  } else {
    std::streamsize p = out.precision();
    return out << std::fixed << std::setprecision(2) << v.v << std::setprecision(p);
  }
}

class OSDUtilizationFormatDumper : public OSDUtilizationDumper<Formatter> {
public:
  typedef OSDUtilizationDumper<Formatter> Parent;

  OSDUtilizationFormatDumper(const CrushWrapper *crush, const OSDMap *osdmap,
			     const PGMap *pgm, bool tree) :
    Parent(crush, osdmap, pgm, tree) {}

  void dump(Formatter *f) {
    f->open_array_section("nodes");
    Parent::dump(f);
    f->close_section();

    f->open_array_section("stray");
    dump_stray(f);
    f->close_section();
  }

protected:
  using OSDUtilizationDumper<Formatter>::dump_item;
  virtual void dump_item(const CrushTreeDumper::Item &qi,
			 float &reweight,
			 int64_t kb,
			 int64_t kb_used,
			 int64_t kb_avail,
			 double& util,
			 double& var,
			 const size_t num_pgs,
			 Formatter *f) {
    f->open_object_section("item");
    CrushTreeDumper::dump_item_fields(crush, qi, f);
    f->dump_float("reweight", reweight);
    f->dump_int("kb", kb);
    f->dump_int("kb_used", kb_used);
    f->dump_int("kb_avail", kb_avail);
    f->dump_float("utilization", util);
    f->dump_float("var", var);
    f->dump_unsigned("pgs", num_pgs);
    CrushTreeDumper::dump_bucket_children(crush, qi, f);
    f->close_section();
  }

public:
  void summary(Formatter *f) {
    f->open_object_section("summary");
    f->dump_int("total_kb", pgm->osd_sum.kb);
    f->dump_int("total_kb_used", pgm->osd_sum.kb_used);
    f->dump_int("total_kb_avail", pgm->osd_sum.kb_avail);
    f->dump_float("average_utilization", average_util);
    f->dump_float("min_var", min_var);
    f->dump_float("max_var", max_var);
    f->dump_float("dev", dev());
    f->close_section();
  }
};

void OSDMonitor::print_utilization(ostream &out, Formatter *f, bool tree) const
{
  const PGMap *pgm = &mon->pgmon()->pg_map;
  const CrushWrapper *crush = osdmap.crush.get();

  if (f) {
    f->open_object_section("df");
    OSDUtilizationFormatDumper d(crush, &osdmap, pgm, tree);
    d.dump(f);
    d.summary(f);
    f->close_section();
    f->flush(out);
  } else {
    OSDUtilizationPlainDumper d(crush, &osdmap, pgm, tree);
    TextTable tbl;
    d.dump(&tbl);
    out << tbl
	<< d.summary() << "\n";
  }
}

void OSDMonitor::create_pending()
{
  pending_inc = OSDMap::Incremental(osdmap.epoch+1);
  pending_inc.fsid = mon->monmap->fsid;

  dout(10) << "create_pending e " << pending_inc.epoch << dendl;

  // drop any redundant pg_temp entries
  OSDMap::remove_redundant_temporaries(g_ceph_context, osdmap, &pending_inc);

  // drop any pg or primary_temp entries with no up entries
  OSDMap::remove_down_temps(g_ceph_context, osdmap, &pending_inc);
}

void OSDMonitor::maybe_prime_pg_temp()
{
  bool all = false;
  if (pending_inc.crush.length()) {
    dout(10) << __func__ << " new crush map, all" << dendl;
    all = true;
  }

  if (!pending_inc.new_up_client.empty()) {
    dout(10) << __func__ << " new up osds, all" << dendl;
    all = true;
  }

  // check for interesting OSDs
  set<int> osds;
  for (map<int32_t,uint8_t>::iterator p = pending_inc.new_state.begin();
       !all && p != pending_inc.new_state.end();
       ++p) {
    if ((p->second & CEPH_OSD_UP) &&
	osdmap.is_up(p->first)) {
      osds.insert(p->first);
    }
  }
  for (map<int32_t,uint32_t>::iterator p = pending_inc.new_weight.begin();
       !all && p != pending_inc.new_weight.end();
       ++p) {
    if (p->second < osdmap.get_weight(p->first)) {
      // weight reduction
      osds.insert(p->first);
    } else {
      dout(10) << __func__ << " osd." << p->first << " weight increase, all"
	       << dendl;
      all = true;
    }
  }

  if (!all && osds.empty())
    return;

  OSDMap next;
  next.deepish_copy_from(osdmap);
  next.apply_incremental(pending_inc);

  PGMap *pg_map = &mon->pgmon()->pg_map;

  utime_t stop = ceph_clock_now(NULL);
  stop += g_conf->mon_osd_prime_pg_temp_max_time;
  int chunk = 1000;
  int n = chunk;

  if (all) {
    for (ceph::unordered_map<pg_t, pg_stat_t>::iterator pp =
	   pg_map->pg_stat.begin();
	 pp != pg_map->pg_stat.end();
	 ++pp) {
      prime_pg_temp(next, pp);
      if (--n <= 0) {
	n = chunk;
	if (ceph_clock_now(NULL) > stop) {
	  dout(10) << __func__ << " consumed more than "
		   << g_conf->mon_osd_prime_pg_temp_max_time
		   << " seconds, stopping"
		   << dendl;
	  break;
	}
      }
    }
  } else {
    dout(10) << __func__ << " " << osds.size() << " interesting osds" << dendl;
    for (set<int>::iterator p = osds.begin(); p != osds.end(); ++p) {
      n -= prime_pg_temp(next, pg_map, *p);
      if (--n <= 0) {
	n = chunk;
	if (ceph_clock_now(NULL) > stop) {
	  dout(10) << __func__ << " consumed more than "
		   << g_conf->mon_osd_prime_pg_temp_max_time
		   << " seconds, stopping"
		   << dendl;
	  break;
	}
      }
    }
  }
}

void OSDMonitor::prime_pg_temp(OSDMap& next,
			       ceph::unordered_map<pg_t, pg_stat_t>::iterator pp)
{
  // do not touch a mapping if a change is pending
  if (pending_inc.new_pg_temp.count(pp->first))
    return;
  vector<int> up, acting;
  int up_primary, acting_primary;
  next.pg_to_up_acting_osds(pp->first, &up, &up_primary, &acting, &acting_primary);
  if (acting == pp->second.acting)
    return;  // no change since last pg update, skip
  vector<int> cur_up, cur_acting;
  osdmap.pg_to_up_acting_osds(pp->first, &cur_up, &up_primary,
			      &cur_acting, &acting_primary);
  if (cur_acting == acting)
    return;  // no change this epoch; must be stale pg_stat
  if (cur_acting.empty())
    return;  // if previously empty now we can be no worse off
  const pg_pool_t *pool = next.get_pg_pool(pp->first.pool());
  if (pool && cur_acting.size() < pool->min_size)
    return;  // can be no worse off than before

  dout(20) << __func__ << " " << pp->first << " " << cur_up << "/" << cur_acting
	   << " -> " << up << "/" << acting
	   << ", priming " << cur_acting
	   << dendl;
  pending_inc.new_pg_temp[pp->first] = cur_acting;
}

int OSDMonitor::prime_pg_temp(OSDMap& next, PGMap *pg_map, int osd)
{
  dout(10) << __func__ << " osd." << osd << dendl;
  int num = 0;
  ceph::unordered_map<int, set<pg_t> >::iterator po = pg_map->pg_by_osd.find(osd);
  if (po != pg_map->pg_by_osd.end()) {
    for (set<pg_t>::iterator p = po->second.begin();
	 p != po->second.end();
	 ++p, ++num) {
      ceph::unordered_map<pg_t, pg_stat_t>::iterator pp = pg_map->pg_stat.find(*p);
      if (pp == pg_map->pg_stat.end())
	continue;
      prime_pg_temp(next, pp);
    }
  }
  return num;
}


/**
 * @note receiving a transaction in this function gives a fair amount of
 * freedom to the service implementation if it does need it. It shouldn't.
 */
void OSDMonitor::encode_pending(MonitorDBStore::TransactionRef t)
{
  dout(10) << "encode_pending e " << pending_inc.epoch
	   << dendl;

  // finalize up pending_inc
  pending_inc.modified = ceph_clock_now(g_ceph_context);

  int r = pending_inc.propagate_snaps_to_tiers(g_ceph_context, osdmap);
  assert(r == 0);

  if (g_conf->mon_osd_prime_pg_temp)
    maybe_prime_pg_temp();

  bufferlist bl;

  // tell me about it
  for (map<int32_t,uint8_t>::iterator i = pending_inc.new_state.begin();
       i != pending_inc.new_state.end();
       ++i) {
    int s = i->second ? i->second : CEPH_OSD_UP;
    if (s & CEPH_OSD_UP)
      dout(2) << " osd." << i->first << " DOWN" << dendl;
    if (s & CEPH_OSD_EXISTS)
      dout(2) << " osd." << i->first << " DNE" << dendl;
  }
  for (map<int32_t,entity_addr_t>::iterator i = pending_inc.new_up_client.begin();
       i != pending_inc.new_up_client.end();
       ++i) {
    //FIXME: insert cluster addresses too
    dout(2) << " osd." << i->first << " UP " << i->second << dendl;
  }
  for (map<int32_t,uint32_t>::iterator i = pending_inc.new_weight.begin();
       i != pending_inc.new_weight.end();
       ++i) {
    if (i->second == CEPH_OSD_OUT) {
      dout(2) << " osd." << i->first << " OUT" << dendl;
    } else if (i->second == CEPH_OSD_IN) {
      dout(2) << " osd." << i->first << " IN" << dendl;
    } else {
      dout(2) << " osd." << i->first << " WEIGHT " << hex << i->second << dec << dendl;
    }
  }

  // encode full map and determine its crc
  OSDMap tmp;
  {
    tmp.deepish_copy_from(osdmap);
    tmp.apply_incremental(pending_inc);
    bufferlist fullbl;
    ::encode(tmp, fullbl, mon->quorum_features | CEPH_FEATURE_RESERVED);
    pending_inc.full_crc = tmp.get_crc();

    // include full map in the txn.  note that old monitors will
    // overwrite this.  new ones will now skip the local full map
    // encode and reload from this.
    put_version_full(t, pending_inc.epoch, fullbl);
  }

  // encode
  assert(get_last_committed() + 1 == pending_inc.epoch);
  ::encode(pending_inc, bl, mon->quorum_features | CEPH_FEATURE_RESERVED);

  dout(20) << " full_crc " << tmp.get_crc()
	   << " inc_crc " << pending_inc.inc_crc << dendl;

  /* put everything in the transaction */
  put_version(t, pending_inc.epoch, bl);
  put_last_committed(t, pending_inc.epoch);

  // metadata, too!
  for (map<int,bufferlist>::iterator p = pending_metadata.begin();
       p != pending_metadata.end();
       ++p)
    t->put(OSD_METADATA_PREFIX, stringify(p->first), p->second);
  for (set<int>::iterator p = pending_metadata_rm.begin();
       p != pending_metadata_rm.end();
       ++p)
    t->erase(OSD_METADATA_PREFIX, stringify(*p));
  pending_metadata.clear();
  pending_metadata_rm.clear();
}

int OSDMonitor::load_metadata(int osd, map<string, string>& m, ostream *err)
{
  bufferlist bl;
  int r = mon->store->get(OSD_METADATA_PREFIX, stringify(osd), bl);
  if (r < 0)
    return r;
  try {
    bufferlist::iterator p = bl.begin();
    ::decode(m, p);
  }
  catch (buffer::error& e) {
    if (err)
      *err << "osd." << osd << " metadata is corrupt";
    return -EIO;
  }
  return 0;
}

int OSDMonitor::dump_osd_metadata(int osd, Formatter *f, ostream *err)
{
  map<string,string> m;
  if (int r = load_metadata(osd, m, err))
    return r;
  for (map<string,string>::iterator p = m.begin(); p != m.end(); ++p)
    f->dump_string(p->first.c_str(), p->second);
  return 0;
}

void OSDMonitor::print_nodes(Formatter *f)
{
  // group OSDs by their hosts
  map<string, list<int> > osds; // hostname => osd
  for (int osd = 0; osd <= osdmap.get_max_osd(); osd++) {
    map<string, string> m;
    if (load_metadata(osd, m, NULL)) {
      continue;
    }
    map<string, string>::iterator hostname = m.find("hostname");
    if (hostname == m.end()) {
      // not likely though
      continue;
    }
    osds[hostname->second].push_back(osd);
  }

  dump_services(f, osds, "osd");
}

void OSDMonitor::share_map_with_random_osd()
{
  if (osdmap.get_num_up_osds() == 0) {
    dout(10) << __func__ << " no up osds, don't share with anyone" << dendl;
    return;
  }

  MonSession *s = mon->session_map.get_random_osd_session(&osdmap);
  if (!s) {
    dout(10) << __func__ << " no up osd on our session map" << dendl;
    return;
  }

  dout(10) << "committed, telling random " << s->inst << " all about it" << dendl;
  // whatev, they'll request more if they need it
  MOSDMap *m = build_incremental(osdmap.get_epoch() - 1, osdmap.get_epoch());
  s->con->send_message(m);
  // NOTE: do *not* record osd has up to this epoch (as we do
  // elsewhere) as they may still need to request older values.
}

version_t OSDMonitor::get_trim_to()
{
  if (mon->pgmon()->is_readable() &&
      mon->pgmon()->pg_map.creating_pgs.empty()) {
    epoch_t floor = mon->pgmon()->pg_map.get_min_last_epoch_clean();
    dout(10) << " min_last_epoch_clean " << floor << dendl;
    if (g_conf->mon_osd_force_trim_to > 0 &&
	g_conf->mon_osd_force_trim_to < (int)get_last_committed()) {
      floor = g_conf->mon_osd_force_trim_to;
      dout(10) << " explicit mon_osd_force_trim_to = " << floor << dendl;
    }
    unsigned min = g_conf->mon_min_osdmap_epochs;
    if (floor + min > get_last_committed()) {
      if (min < get_last_committed())
	floor = get_last_committed() - min;
      else
	floor = 0;
    }
    if (floor > get_first_committed())
      return floor;
  }
  return 0;
}

void OSDMonitor::encode_trim_extra(MonitorDBStore::TransactionRef tx,
				   version_t first)
{
  dout(10) << __func__ << " including full map for e " << first << dendl;
  bufferlist bl;
  get_version_full(first, bl);
  put_version_full(tx, first, bl);
}

// -------------

bool OSDMonitor::preprocess_query(MonOpRequestRef op)
{
  op->mark_osdmon_event(__func__);
  PaxosServiceMessage *m = static_cast<PaxosServiceMessage*>(op->get_req());
  dout(10) << "preprocess_query " << *m << " from " << m->get_orig_source_inst() << dendl;

  switch (m->get_type()) {
    // READs
  case MSG_MON_COMMAND:
    return preprocess_command(op);
  case CEPH_MSG_MON_GET_OSDMAP:
    return preprocess_get_osdmap(op);

    // damp updates
  case MSG_OSD_MARK_ME_DOWN:
    return preprocess_mark_me_down(op);
  case MSG_OSD_FAILURE:
    return preprocess_failure(op);
  case MSG_OSD_BOOT:
    return preprocess_boot(op);
  case MSG_OSD_ALIVE:
    return preprocess_alive(op);
  case MSG_OSD_PGTEMP:
    return preprocess_pgtemp(op);

  case CEPH_MSG_POOLOP:
    return preprocess_pool_op(op);

  case MSG_REMOVE_SNAPS:
    return preprocess_remove_snaps(op);

  default:
    assert(0);
    return true;
  }
}

bool OSDMonitor::prepare_update(MonOpRequestRef op)
{
  op->mark_osdmon_event(__func__);
  PaxosServiceMessage *m = static_cast<PaxosServiceMessage*>(op->get_req());
  dout(7) << "prepare_update " << *m << " from " << m->get_orig_source_inst() << dendl;

  switch (m->get_type()) {
    // damp updates
  case MSG_OSD_MARK_ME_DOWN:
    return prepare_mark_me_down(op);
  case MSG_OSD_FAILURE:
    return prepare_failure(op);
  case MSG_OSD_BOOT:
    return prepare_boot(op);
  case MSG_OSD_ALIVE:
    return prepare_alive(op);
  case MSG_OSD_PGTEMP:
    return prepare_pgtemp(op);

  case MSG_MON_COMMAND:
    return prepare_command(op);

  case CEPH_MSG_POOLOP:
    return prepare_pool_op(op);

  case MSG_REMOVE_SNAPS:
    return prepare_remove_snaps(op);

  default:
    assert(0);
  }

  return false;
}

bool OSDMonitor::should_propose(double& delay)
{
  dout(10) << "should_propose" << dendl;

  // if full map, propose immediately!  any subsequent changes will be clobbered.
  if (pending_inc.fullmap.length())
    return true;

  // adjust osd weights?
  if (!osd_weight.empty() &&
      osd_weight.size() == (unsigned)osdmap.get_max_osd()) {
    dout(0) << " adjusting osd weights based on " << osd_weight << dendl;
    osdmap.adjust_osd_weights(osd_weight, pending_inc);
    delay = 0.0;
    osd_weight.clear();
    return true;
  }

  return PaxosService::should_propose(delay);
}



// ---------------------------
// READs

bool OSDMonitor::preprocess_get_osdmap(MonOpRequestRef op)
{
  op->mark_osdmon_event(__func__);
  MMonGetOSDMap *m = static_cast<MMonGetOSDMap*>(op->get_req());
  dout(10) << __func__ << " " << *m << dendl;
  MOSDMap *reply = new MOSDMap(mon->monmap->fsid);
  epoch_t first = get_first_committed();
  epoch_t last = osdmap.get_epoch();
  int max = g_conf->osd_map_message_max;
  for (epoch_t e = MAX(first, m->get_full_first());
       e <= MIN(last, m->get_full_last()) && max > 0;
       ++e, --max) {
    int r = get_version_full(e, reply->maps[e]);
    assert(r >= 0);
  }
  for (epoch_t e = MAX(first, m->get_inc_first());
       e <= MIN(last, m->get_inc_last()) && max > 0;
       ++e, --max) {
    int r = get_version(e, reply->incremental_maps[e]);
    assert(r >= 0);
  }
  reply->oldest_map = get_first_committed();
  reply->newest_map = osdmap.get_epoch();
  mon->send_reply(op, reply);
  return true;
}


// ---------------------------
// UPDATEs

// failure --

bool OSDMonitor::check_source(PaxosServiceMessage *m, uuid_d fsid) {
  // check permissions
  MonSession *session = m->get_session();
  if (!session)
    return true;
  if (!session->is_capable("osd", MON_CAP_X)) {
    dout(0) << "got MOSDFailure from entity with insufficient caps "
	    << session->caps << dendl;
    return true;
  }
  if (fsid != mon->monmap->fsid) {
    dout(0) << "check_source: on fsid " << fsid
	    << " != " << mon->monmap->fsid << dendl;
    return true;
  }
  return false;
}


bool OSDMonitor::preprocess_failure(MonOpRequestRef op)
{
  op->mark_osdmon_event(__func__);
  MOSDFailure *m = static_cast<MOSDFailure*>(op->get_req());
  // who is target_osd
  int badboy = m->get_target().name.num();

  // check permissions
  if (check_source(m, m->fsid))
    goto didit;

  // first, verify the reporting host is valid
  if (m->get_orig_source().is_osd()) {
    int from = m->get_orig_source().num();
    if (!osdmap.exists(from) ||
	osdmap.get_addr(from) != m->get_orig_source_inst().addr ||
	osdmap.is_down(from)) {
      dout(5) << "preprocess_failure from dead osd." << from << ", ignoring" << dendl;
      send_incremental(op, m->get_epoch()+1);
      goto didit;
    }
  }


  // weird?
  if (!osdmap.have_inst(badboy)) {
    dout(5) << "preprocess_failure dne(/dup?): " << m->get_target() << ", from " << m->get_orig_source_inst() << dendl;
    if (m->get_epoch() < osdmap.get_epoch())
      send_incremental(op, m->get_epoch()+1);
    goto didit;
  }
  if (osdmap.get_inst(badboy) != m->get_target()) {
    dout(5) << "preprocess_failure wrong osd: report " << m->get_target() << " != map's " << osdmap.get_inst(badboy)
	    << ", from " << m->get_orig_source_inst() << dendl;
    if (m->get_epoch() < osdmap.get_epoch())
      send_incremental(op, m->get_epoch()+1);
    goto didit;
  }

  // already reported?
  if (osdmap.is_down(badboy) ||
      osdmap.get_up_from(badboy) > m->get_epoch()) {
    dout(5) << "preprocess_failure dup/old: " << m->get_target() << ", from " << m->get_orig_source_inst() << dendl;
    if (m->get_epoch() < osdmap.get_epoch())
      send_incremental(op, m->get_epoch()+1);
    goto didit;
  }

  if (!can_mark_down(badboy)) {
    dout(5) << "preprocess_failure ignoring report of " << m->get_target() << " from " << m->get_orig_source_inst() << dendl;
    goto didit;
  }

  dout(10) << "preprocess_failure new: " << m->get_target() << ", from " << m->get_orig_source_inst() << dendl;
  return false;

 didit:
  return true;
}

class C_AckMarkedDown : public C_MonOp {
  OSDMonitor *osdmon;
public:
  C_AckMarkedDown(
    OSDMonitor *osdmon,
    MonOpRequestRef op)
    : C_MonOp(op), osdmon(osdmon) {}

  void _finish(int) {
    MOSDMarkMeDown *m = static_cast<MOSDMarkMeDown*>(op->get_req());
    osdmon->mon->send_reply(
      op,
      new MOSDMarkMeDown(
	m->fsid,
	m->get_target(),
	m->get_epoch(),
	false));   // ACK itself does not request an ack
  }
  ~C_AckMarkedDown() {
  }
};

bool OSDMonitor::preprocess_mark_me_down(MonOpRequestRef op)
{
  op->mark_osdmon_event(__func__);
  MOSDMarkMeDown *m = static_cast<MOSDMarkMeDown*>(op->get_req());
  int requesting_down = m->get_target().name.num();
  int from = m->get_orig_source().num();

  // check permissions
  if (check_source(m, m->fsid))
    goto reply;

  // first, verify the reporting host is valid
  if (!m->get_orig_source().is_osd())
    goto reply;

  if (!osdmap.exists(from) ||
      osdmap.is_down(from) ||
      osdmap.get_addr(from) != m->get_target().addr) {
    dout(5) << "preprocess_mark_me_down from dead osd."
	    << from << ", ignoring" << dendl;
    send_incremental(op, m->get_epoch()+1);
    goto reply;
  }

  // no down might be set
  if (!can_mark_down(requesting_down))
    goto reply;

  dout(10) << "MOSDMarkMeDown for: " << m->get_target() << dendl;
  return false;

 reply:
  if (m->request_ack) {
    Context *c(new C_AckMarkedDown(this, op));
    c->complete(0);
  }
  return true;
}

bool OSDMonitor::prepare_mark_me_down(MonOpRequestRef op)
{
  op->mark_osdmon_event(__func__);
  MOSDMarkMeDown *m = static_cast<MOSDMarkMeDown*>(op->get_req());
  int target_osd = m->get_target().name.num();

  assert(osdmap.is_up(target_osd));
  assert(osdmap.get_addr(target_osd) == m->get_target().addr);

  mon->clog->info() << "osd." << target_osd << " marked itself down\n";
  pending_inc.new_state[target_osd] = CEPH_OSD_UP;
  if (m->request_ack)
    wait_for_finished_proposal(op, new C_AckMarkedDown(this, op));
  return true;
}

bool OSDMonitor::can_mark_down(int i)
{
  if (osdmap.test_flag(CEPH_OSDMAP_NODOWN)) {
    dout(5) << "can_mark_down NODOWN flag set, will not mark osd." << i << " down" << dendl;
    return false;
  }
  int num_osds = osdmap.get_num_osds();
  if (num_osds == 0) {
    dout(5) << "can_mark_down no osds" << dendl;
    return false;
  }
  int up = osdmap.get_num_up_osds() - pending_inc.get_net_marked_down(&osdmap);
  float up_ratio = (float)up / (float)num_osds;
  if (up_ratio < g_conf->mon_osd_min_up_ratio) {
    dout(5) << "can_mark_down current up_ratio " << up_ratio << " < min "
	    << g_conf->mon_osd_min_up_ratio
	    << ", will not mark osd." << i << " down" << dendl;
    return false;
  }
  return true;
}

bool OSDMonitor::can_mark_up(int i)
{
  if (osdmap.test_flag(CEPH_OSDMAP_NOUP)) {
    dout(5) << "can_mark_up NOUP flag set, will not mark osd." << i << " up" << dendl;
    return false;
  }
  return true;
}

/**
 * @note the parameter @p i apparently only exists here so we can output the
 *	 osd's id on messages.
 */
bool OSDMonitor::can_mark_out(int i)
{
  if (osdmap.test_flag(CEPH_OSDMAP_NOOUT)) {
    dout(5) << "can_mark_out NOOUT flag set, will not mark osds out" << dendl;
    return false;
  }
  int num_osds = osdmap.get_num_osds();
  if (num_osds == 0) {
    dout(5) << "can_mark_out no osds" << dendl;
    return false;
  }
  int in = osdmap.get_num_in_osds() - pending_inc.get_net_marked_out(&osdmap);
  float in_ratio = (float)in / (float)num_osds;
  if (in_ratio < g_conf->mon_osd_min_in_ratio) {
    if (i >= 0)
      dout(5) << "can_mark_down current in_ratio " << in_ratio << " < min "
	      << g_conf->mon_osd_min_in_ratio
	      << ", will not mark osd." << i << " out" << dendl;
    else
      dout(5) << "can_mark_down current in_ratio " << in_ratio << " < min "
	      << g_conf->mon_osd_min_in_ratio
	      << ", will not mark osds out" << dendl;
    return false;
  }

  return true;
}

bool OSDMonitor::can_mark_in(int i)
{
  if (osdmap.test_flag(CEPH_OSDMAP_NOIN)) {
    dout(5) << "can_mark_in NOIN flag set, will not mark osd." << i << " in" << dendl;
    return false;
  }
  return true;
}

void OSDMonitor::check_failures(utime_t now)
{
  for (map<int,failure_info_t>::iterator p = failure_info.begin();
       p != failure_info.end();
       ++p) {
    check_failure(now, p->first, p->second);
  }
}

bool OSDMonitor::check_failure(utime_t now, int target_osd, failure_info_t& fi)
{
  utime_t orig_grace(g_conf->osd_heartbeat_grace, 0);
  utime_t max_failed_since = fi.get_failed_since();
  utime_t failed_for = now - max_failed_since;

  utime_t grace = orig_grace;
  double my_grace = 0, peer_grace = 0;
  if (g_conf->mon_osd_adjust_heartbeat_grace) {
    double halflife = (double)g_conf->mon_osd_laggy_halflife;
    double decay_k = ::log(.5) / halflife;

    // scale grace period based on historical probability of 'lagginess'
    // (false positive failures due to slowness).
    const osd_xinfo_t& xi = osdmap.get_xinfo(target_osd);
    double decay = exp((double)failed_for * decay_k);
    dout(20) << " halflife " << halflife << " decay_k " << decay_k
	     << " failed_for " << failed_for << " decay " << decay << dendl;
    my_grace = decay * (double)xi.laggy_interval * xi.laggy_probability;
    grace += my_grace;

    // consider the peers reporting a failure a proxy for a potential
    // 'subcluster' over the overall cluster that is similarly
    // laggy.  this is clearly not true in all cases, but will sometimes
    // help us localize the grace correction to a subset of the system
    // (say, a rack with a bad switch) that is unhappy.
    assert(fi.reporters.size());
    for (map<int,failure_reporter_t>::iterator p = fi.reporters.begin();
	 p != fi.reporters.end();
	 ++p) {
      const osd_xinfo_t& xi = osdmap.get_xinfo(p->first);
      utime_t elapsed = now - xi.down_stamp;
      double decay = exp((double)elapsed * decay_k);
      peer_grace += decay * (double)xi.laggy_interval * xi.laggy_probability;
    }
    peer_grace /= (double)fi.reporters.size();
    grace += peer_grace;
  }

  dout(10) << " osd." << target_osd << " has "
	   << fi.reporters.size() << " reporters and "
	   << fi.num_reports << " reports, "
	   << grace << " grace (" << orig_grace << " + " << my_grace << " + " << peer_grace << "), max_failed_since " << max_failed_since
	   << dendl;

  // already pending failure?
  if (pending_inc.new_state.count(target_osd) &&
      pending_inc.new_state[target_osd] & CEPH_OSD_UP) {
    dout(10) << " already pending failure" << dendl;
    return true;
  }

  if (failed_for >= grace &&
      ((int)fi.reporters.size() >= g_conf->mon_osd_min_down_reporters) &&
      (fi.num_reports >= g_conf->mon_osd_min_down_reports)) {
    dout(1) << " we have enough reports/reporters to mark osd." << target_osd << " down" << dendl;
    pending_inc.new_state[target_osd] = CEPH_OSD_UP;

    mon->clog->info() << osdmap.get_inst(target_osd) << " failed ("
		     << fi.num_reports << " reports from " << (int)fi.reporters.size() << " peers after "
		     << failed_for << " >= grace " << grace << ")\n";
    return true;
  }
  return false;
}

bool OSDMonitor::prepare_failure(MonOpRequestRef op)
{
  op->mark_osdmon_event(__func__);
  MOSDFailure *m = static_cast<MOSDFailure*>(op->get_req());
  dout(1) << "prepare_failure " << m->get_target() << " from " << m->get_orig_source_inst()
          << " is reporting failure:" << m->if_osd_failed() << dendl;

  int target_osd = m->get_target().name.num();
  int reporter = m->get_orig_source().num();
  assert(osdmap.is_up(target_osd));
  assert(osdmap.get_addr(target_osd) == m->get_target().addr);

  // calculate failure time
  utime_t now = ceph_clock_now(g_ceph_context);
  utime_t failed_since = m->get_recv_stamp() - utime_t(m->failed_for ? m->failed_for : g_conf->osd_heartbeat_grace, 0);

  if (m->if_osd_failed()) {
    // add a report
    mon->clog->debug() << m->get_target() << " reported failed by "
		      << m->get_orig_source_inst() << "\n";
    failure_info_t& fi = failure_info[target_osd];
    MonOpRequestRef old_op = fi.add_report(reporter, failed_since, op);
    if (old_op) {
      mon->no_reply(old_op);
    }

    return check_failure(now, target_osd, fi);
  } else {
    // remove the report
    mon->clog->debug() << m->get_target() << " failure report canceled by "
		      << m->get_orig_source_inst() << "\n";
    if (failure_info.count(target_osd)) {
      failure_info_t& fi = failure_info[target_osd];
      list<MonOpRequestRef> ls;
      fi.take_report_messages(ls);
      fi.cancel_report(reporter);
      while (!ls.empty()) {
        if (ls.front())
          mon->no_reply(ls.front());
	ls.pop_front();
      }
      if (fi.reporters.empty()) {
	dout(10) << " removing last failure_info for osd." << target_osd << dendl;
	failure_info.erase(target_osd);
      } else {
	dout(10) << " failure_info for osd." << target_osd << " now "
		 << fi.reporters.size() << " reporters and "
		 << fi.num_reports << " reports" << dendl;
      }
    } else {
      dout(10) << " no failure_info for osd." << target_osd << dendl;
    }
    mon->no_reply(op);
  }

  return false;
}

void OSDMonitor::process_failures()
{
  map<int,failure_info_t>::iterator p = failure_info.begin();
  while (p != failure_info.end()) {
    if (osdmap.is_up(p->first)) {
      ++p;
    } else {
      dout(10) << "process_failures osd." << p->first << dendl;
      list<MonOpRequestRef> ls;
      p->second.take_report_messages(ls);
      failure_info.erase(p++);

      while (!ls.empty()) {
        MonOpRequestRef o = ls.front();
        if (o) {
          o->mark_event(__func__);
          MOSDFailure *m = o->get_req<MOSDFailure>();
          send_latest(o, m->get_epoch());
        }
	ls.pop_front();
      }
    }
  }
}

void OSDMonitor::take_all_failures(list<MonOpRequestRef>& ls)
{
  dout(10) << __func__ << " on " << failure_info.size() << " osds" << dendl;

  for (map<int,failure_info_t>::iterator p = failure_info.begin();
       p != failure_info.end();
       ++p) {
    p->second.take_report_messages(ls);
  }
  failure_info.clear();
}


// boot --

bool OSDMonitor::preprocess_boot(MonOpRequestRef op)
{
  op->mark_osdmon_event(__func__);
  MOSDBoot *m = static_cast<MOSDBoot*>(op->get_req());
  int from = m->get_orig_source_inst().name.num();

  // check permissions, ignore if failed (no response expected)
  MonSession *session = m->get_session();
  if (!session)
    goto ignore;
  if (!session->is_capable("osd", MON_CAP_X)) {
    dout(0) << "got preprocess_boot message from entity with insufficient caps"
	    << session->caps << dendl;
    goto ignore;
  }

  if (m->sb.cluster_fsid != mon->monmap->fsid) {
    dout(0) << "preprocess_boot on fsid " << m->sb.cluster_fsid
	    << " != " << mon->monmap->fsid << dendl;
    goto ignore;
  }

  if (m->get_orig_source_inst().addr.is_blank_ip()) {
    dout(0) << "preprocess_boot got blank addr for " << m->get_orig_source_inst() << dendl;
    goto ignore;
  }

  assert(m->get_orig_source_inst().name.is_osd());

  // check if osd has required features to boot
  if ((osdmap.get_features(CEPH_ENTITY_TYPE_OSD, NULL) &
       CEPH_FEATURE_OSD_ERASURE_CODES) &&
      !(m->get_connection()->get_features() & CEPH_FEATURE_OSD_ERASURE_CODES)) {
    dout(0) << __func__ << " osdmap requires erasure code but osd at "
            << m->get_orig_source_inst()
            << " doesn't announce support -- ignore" << dendl;
    goto ignore;
  }

  if ((osdmap.get_features(CEPH_ENTITY_TYPE_OSD, NULL) &
       CEPH_FEATURE_ERASURE_CODE_PLUGINS_V2) &&
      !(m->get_connection()->get_features() & CEPH_FEATURE_ERASURE_CODE_PLUGINS_V2)) {
    dout(0) << __func__ << " osdmap requires erasure code plugins v2 but osd at "
            << m->get_orig_source_inst()
            << " doesn't announce support -- ignore" << dendl;
    goto ignore;
  }

  if ((osdmap.get_features(CEPH_ENTITY_TYPE_OSD, NULL) &
       CEPH_FEATURE_ERASURE_CODE_PLUGINS_V3) &&
      !(m->get_connection()->get_features() & CEPH_FEATURE_ERASURE_CODE_PLUGINS_V3)) {
    dout(0) << __func__ << " osdmap requires erasure code plugins v3 but osd at "
            << m->get_orig_source_inst()
            << " doesn't announce support -- ignore" << dendl;
    goto ignore;
  }

  if (osdmap.test_flag(CEPH_OSDMAP_SORTBITWISE) &&
      !(m->osd_features & CEPH_FEATURE_OSD_BITWISE_HOBJ_SORT)) {
    mon->clog->info() << "disallowing boot of OSD "
		      << m->get_orig_source_inst()
		      << " because 'sortbitwise' osdmap flag is set and OSD lacks the OSD_BITWISE_HOBJ_SORT feature\n";
    goto ignore;
  }

<<<<<<< HEAD
  if (any_of(osdmap.get_pools().begin(),
	     osdmap.get_pools().end(),
	     [](const std::pair<int64_t,pg_pool_t>& pool)
	     { return pool.second.use_gmt_hitset; })) {
    assert(osdmap.get_num_up_osds() == 0 ||
	   osdmap.get_up_osd_features() & CEPH_FEATURE_OSD_HITSET_GMT);
    if (!(m->osd_features & CEPH_FEATURE_OSD_HITSET_GMT)) {
      dout(0) << __func__ << " one or more pools uses GMT hitsets but osd at "
	      << m->get_orig_source_inst()
	      << " doesn't announce support -- ignore" << dendl;
=======
  // make sure upgrades stop at hammer
  //  * OSD_PROXY_FEATURES is the last pre-hammer feature
  //  * MON_METADATA is the first post-hammer feature
  if (osdmap.get_num_up_osds() > 0) {
    if ((m->osd_features & CEPH_FEATURE_MON_METADATA) &&
	!(osdmap.get_up_osd_features() & CEPH_FEATURE_OSD_PROXY_FEATURES)) {
      mon->clog->info() << "disallowing boot of post-hammer OSD "
			<< m->get_orig_source_inst()
			<< " because one or more up OSDs is pre-hammer\n";
      goto ignore;
    }
    if (!(m->osd_features & CEPH_FEATURE_OSD_PROXY_FEATURES) &&
	(osdmap.get_up_osd_features() & CEPH_FEATURE_MON_METADATA)) {
      mon->clog->info() << "disallowing boot of pre-hammer OSD "
			<< m->get_orig_source_inst()
			<< " because all up OSDs are post-hammer\n";
>>>>>>> 0f82f461
      goto ignore;
    }
  }

  // already booted?
  if (osdmap.is_up(from) &&
      osdmap.get_inst(from) == m->get_orig_source_inst()) {
    // yup.
    dout(7) << "preprocess_boot dup from " << m->get_orig_source_inst()
	    << " == " << osdmap.get_inst(from) << dendl;
    _booted(op, false);
    return true;
  }

  if (osdmap.exists(from) &&
      !osdmap.get_uuid(from).is_zero() &&
      osdmap.get_uuid(from) != m->sb.osd_fsid) {
    dout(7) << __func__ << " from " << m->get_orig_source_inst()
            << " clashes with existing osd: different fsid"
            << " (ours: " << osdmap.get_uuid(from)
            << " ; theirs: " << m->sb.osd_fsid << ")" << dendl;
    goto ignore;
  }

  if (osdmap.exists(from) &&
      osdmap.get_info(from).up_from > m->version) {
    dout(7) << "prepare_boot msg from before last up_from, ignoring" << dendl;
    send_latest(op, m->sb.current_epoch+1);
    return true;
  }

  // noup?
  if (!can_mark_up(from)) {
    dout(7) << "preprocess_boot ignoring boot from " << m->get_orig_source_inst() << dendl;
    send_latest(op, m->sb.current_epoch+1);
    return true;
  }

  dout(10) << "preprocess_boot from " << m->get_orig_source_inst() << dendl;
  return false;

 ignore:
  return true;
}

bool OSDMonitor::prepare_boot(MonOpRequestRef op)
{
  op->mark_osdmon_event(__func__);
  MOSDBoot *m = static_cast<MOSDBoot*>(op->get_req());
  dout(7) << "prepare_boot from " << m->get_orig_source_inst() << " sb " << m->sb
	  << " cluster_addr " << m->cluster_addr
	  << " hb_back_addr " << m->hb_back_addr
	  << " hb_front_addr " << m->hb_front_addr
	  << dendl;

  assert(m->get_orig_source().is_osd());
  int from = m->get_orig_source().num();

  // does this osd exist?
  if (from >= osdmap.get_max_osd()) {
    dout(1) << "boot from osd." << from << " >= max_osd " << osdmap.get_max_osd() << dendl;
    return false;
  }

  int oldstate = osdmap.exists(from) ? osdmap.get_state(from) : CEPH_OSD_NEW;
  if (pending_inc.new_state.count(from))
    oldstate ^= pending_inc.new_state[from];

  // already up?  mark down first?
  if (osdmap.is_up(from)) {
    dout(7) << "prepare_boot was up, first marking down " << osdmap.get_inst(from) << dendl;
    // preprocess should have caught these;  if not, assert.
    assert(osdmap.get_inst(from) != m->get_orig_source_inst());
    assert(osdmap.get_uuid(from) == m->sb.osd_fsid);

    if (pending_inc.new_state.count(from) == 0 ||
	(pending_inc.new_state[from] & CEPH_OSD_UP) == 0) {
      // mark previous guy down
      pending_inc.new_state[from] = CEPH_OSD_UP;
    }
    wait_for_finished_proposal(op, new C_RetryMessage(this, op));
  } else if (pending_inc.new_up_client.count(from)) { //FIXME: should this be using new_up_client?
    // already prepared, just wait
    dout(7) << "prepare_boot already prepared, waiting on " << m->get_orig_source_addr() << dendl;
    wait_for_finished_proposal(op, new C_RetryMessage(this, op));
  } else {
    // mark new guy up.
    pending_inc.new_up_client[from] = m->get_orig_source_addr();
    if (!m->cluster_addr.is_blank_ip())
      pending_inc.new_up_cluster[from] = m->cluster_addr;
    pending_inc.new_hb_back_up[from] = m->hb_back_addr;
    if (!m->hb_front_addr.is_blank_ip())
      pending_inc.new_hb_front_up[from] = m->hb_front_addr;

    // mark in?
    if ((g_conf->mon_osd_auto_mark_auto_out_in && (oldstate & CEPH_OSD_AUTOOUT)) ||
	(g_conf->mon_osd_auto_mark_new_in && (oldstate & CEPH_OSD_NEW)) ||
	(g_conf->mon_osd_auto_mark_in)) {
      if (can_mark_in(from)) {
	if (osdmap.osd_xinfo[from].old_weight > 0)
	  pending_inc.new_weight[from] = osdmap.osd_xinfo[from].old_weight;
	else
	  pending_inc.new_weight[from] = CEPH_OSD_IN;
      } else {
	dout(7) << "prepare_boot NOIN set, will not mark in " << m->get_orig_source_addr() << dendl;
      }
    }

    down_pending_out.erase(from);  // if any

    if (m->sb.weight)
      osd_weight[from] = m->sb.weight;

    // set uuid?
    dout(10) << " setting osd." << from << " uuid to " << m->sb.osd_fsid << dendl;
    if (!osdmap.exists(from) || osdmap.get_uuid(from) != m->sb.osd_fsid) {
      // preprocess should have caught this;  if not, assert.
      assert(!osdmap.exists(from) || osdmap.get_uuid(from).is_zero());
      pending_inc.new_uuid[from] = m->sb.osd_fsid;
    }

    // fresh osd?
    if (m->sb.newest_map == 0 && osdmap.exists(from)) {
      const osd_info_t& i = osdmap.get_info(from);
      if (i.up_from > i.lost_at) {
	dout(10) << " fresh osd; marking lost_at too" << dendl;
	pending_inc.new_lost[from] = osdmap.get_epoch();
      }
    }

    // metadata
    bufferlist osd_metadata;
    ::encode(m->metadata, osd_metadata);
    pending_metadata[from] = osd_metadata;

    // adjust last clean unmount epoch?
    const osd_info_t& info = osdmap.get_info(from);
    dout(10) << " old osd_info: " << info << dendl;
    if (m->sb.mounted > info.last_clean_begin ||
	(m->sb.mounted == info.last_clean_begin &&
	 m->sb.clean_thru > info.last_clean_end)) {
      epoch_t begin = m->sb.mounted;
      epoch_t end = m->sb.clean_thru;

      dout(10) << "prepare_boot osd." << from << " last_clean_interval "
	       << "[" << info.last_clean_begin << "," << info.last_clean_end << ")"
	       << " -> [" << begin << "-" << end << ")"
	       << dendl;
      pending_inc.new_last_clean_interval[from] = pair<epoch_t,epoch_t>(begin, end);
    }

    osd_xinfo_t xi = osdmap.get_xinfo(from);
    if (m->boot_epoch == 0) {
      xi.laggy_probability *= (1.0 - g_conf->mon_osd_laggy_weight);
      xi.laggy_interval *= (1.0 - g_conf->mon_osd_laggy_weight);
      dout(10) << " not laggy, new xi " << xi << dendl;
    } else {
      if (xi.down_stamp.sec()) {
	int interval = ceph_clock_now(g_ceph_context).sec() - xi.down_stamp.sec();
	xi.laggy_interval =
	  interval * g_conf->mon_osd_laggy_weight +
	  xi.laggy_interval * (1.0 - g_conf->mon_osd_laggy_weight);
      }
      xi.laggy_probability =
	g_conf->mon_osd_laggy_weight +
	xi.laggy_probability * (1.0 - g_conf->mon_osd_laggy_weight);
      dout(10) << " laggy, now xi " << xi << dendl;
    }

    // set features shared by the osd
    if (m->osd_features)
      xi.features = m->osd_features;
    else
      xi.features = m->get_connection()->get_features();

    pending_inc.new_xinfo[from] = xi;

    // wait
    wait_for_finished_proposal(op, new C_Booted(this, op));
  }
  return true;
}

void OSDMonitor::_booted(MonOpRequestRef op, bool logit)
{
  op->mark_osdmon_event(__func__);
  MOSDBoot *m = static_cast<MOSDBoot*>(op->get_req());
  dout(7) << "_booted " << m->get_orig_source_inst() 
	  << " w " << m->sb.weight << " from " << m->sb.current_epoch << dendl;

  if (logit) {
    mon->clog->info() << m->get_orig_source_inst() << " boot\n";
  }

  send_latest(op, m->sb.current_epoch+1);
}


// -------------
// alive

bool OSDMonitor::preprocess_alive(MonOpRequestRef op)
{
  op->mark_osdmon_event(__func__);
  MOSDAlive *m = static_cast<MOSDAlive*>(op->get_req());
  int from = m->get_orig_source().num();

  // check permissions, ignore if failed
  MonSession *session = m->get_session();
  if (!session)
    goto ignore;
  if (!session->is_capable("osd", MON_CAP_X)) {
    dout(0) << "attempt to send MOSDAlive from entity with insufficient privileges:"
	    << session->caps << dendl;
    goto ignore;
  }

  if (!osdmap.is_up(from) ||
      osdmap.get_inst(from) != m->get_orig_source_inst()) {
    dout(7) << "preprocess_alive ignoring alive message from down " << m->get_orig_source_inst() << dendl;
    goto ignore;
  }

  if (osdmap.get_up_thru(from) >= m->want) {
    // yup.
    dout(7) << "preprocess_alive want up_thru " << m->want << " dup from " << m->get_orig_source_inst() << dendl;
    _reply_map(op, m->version);
    return true;
  }

  dout(10) << "preprocess_alive want up_thru " << m->want
	   << " from " << m->get_orig_source_inst() << dendl;
  return false;

 ignore:
  return true;
}

bool OSDMonitor::prepare_alive(MonOpRequestRef op)
{
  op->mark_osdmon_event(__func__);
  MOSDAlive *m = static_cast<MOSDAlive*>(op->get_req());
  int from = m->get_orig_source().num();

  if (0) {  // we probably don't care much about these
    mon->clog->debug() << m->get_orig_source_inst() << " alive\n";
  }

  dout(7) << "prepare_alive want up_thru " << m->want << " have " << m->version
	  << " from " << m->get_orig_source_inst() << dendl;
  pending_inc.new_up_thru[from] = m->version;  // set to the latest map the OSD has
  wait_for_finished_proposal(op, new C_ReplyMap(this, op, m->version));
  return true;
}

void OSDMonitor::_reply_map(MonOpRequestRef op, epoch_t e)
{
  op->mark_osdmon_event(__func__);
  dout(7) << "_reply_map " << e
	  << " from " << op->get_req()->get_orig_source_inst()
	  << dendl;
  send_latest(op, e);
}

// -------------
// pg_temp changes

bool OSDMonitor::preprocess_pgtemp(MonOpRequestRef op)
{
  MOSDPGTemp *m = static_cast<MOSDPGTemp*>(op->get_req());
  dout(10) << "preprocess_pgtemp " << *m << dendl;
  vector<int> empty;
  int from = m->get_orig_source().num();
  size_t ignore_cnt = 0;

  // check caps
  MonSession *session = m->get_session();
  if (!session)
    goto ignore;
  if (!session->is_capable("osd", MON_CAP_X)) {
    dout(0) << "attempt to send MOSDPGTemp from entity with insufficient caps "
	    << session->caps << dendl;
    goto ignore;
  }

  if (!osdmap.is_up(from) ||
      osdmap.get_inst(from) != m->get_orig_source_inst()) {
    dout(7) << "ignoring pgtemp message from down " << m->get_orig_source_inst() << dendl;
    goto ignore;
  }

  for (map<pg_t,vector<int32_t> >::iterator p = m->pg_temp.begin(); p != m->pg_temp.end(); ++p) {
    dout(20) << " " << p->first
	     << (osdmap.pg_temp->count(p->first) ? (*osdmap.pg_temp)[p->first] : empty)
             << " -> " << p->second << dendl;

    // does the pool exist?
    if (!osdmap.have_pg_pool(p->first.pool())) {
      /*
       * 1. If the osdmap does not have the pool, it means the pool has been
       *    removed in-between the osd sending this message and us handling it.
       * 2. If osdmap doesn't have the pool, it is safe to assume the pool does
       *    not exist in the pending either, as the osds would not send a
       *    message about a pool they know nothing about (yet).
       * 3. However, if the pool does exist in the pending, then it must be a
       *    new pool, and not relevant to this message (see 1).
       */
      dout(10) << __func__ << " ignore " << p->first << " -> " << p->second
               << ": pool has been removed" << dendl;
      ignore_cnt++;
      continue;
    }

    // removal?
    if (p->second.empty() && (osdmap.pg_temp->count(p->first) ||
			      osdmap.primary_temp->count(p->first)))
      return false;
    // change?
    //  NOTE: we assume that this will clear pg_primary, so consider
    //        an existing pg_primary field to imply a change
    if (p->second.size() && (osdmap.pg_temp->count(p->first) == 0 ||
			     (*osdmap.pg_temp)[p->first] != p->second ||
			     osdmap.primary_temp->count(p->first)))
      return false;
  }

  // should we ignore all the pgs?
  if (ignore_cnt == m->pg_temp.size())
    goto ignore;

  dout(7) << "preprocess_pgtemp e" << m->map_epoch << " no changes from " << m->get_orig_source_inst() << dendl;
  _reply_map(op, m->map_epoch);
  return true;

 ignore:
  return true;
}

bool OSDMonitor::prepare_pgtemp(MonOpRequestRef op)
{
  op->mark_osdmon_event(__func__);
  MOSDPGTemp *m = static_cast<MOSDPGTemp*>(op->get_req());
  int from = m->get_orig_source().num();
  dout(7) << "prepare_pgtemp e" << m->map_epoch << " from " << m->get_orig_source_inst() << dendl;
  for (map<pg_t,vector<int32_t> >::iterator p = m->pg_temp.begin(); p != m->pg_temp.end(); ++p) {
    uint64_t pool = p->first.pool();
    if (pending_inc.old_pools.count(pool)) {
      dout(10) << __func__ << " ignore " << p->first << " -> " << p->second
               << ": pool pending removal" << dendl;
      continue;
    }
    if (!osdmap.have_pg_pool(pool)) {
      dout(10) << __func__ << " ignore " << p->first << " -> " << p->second
               << ": pool has been removed" << dendl;
      continue;
    }
    pending_inc.new_pg_temp[p->first] = p->second;

    // unconditionally clear pg_primary (until this message can encode
    // a change for that, too.. at which point we need to also fix
    // preprocess_pg_temp)
    if (osdmap.primary_temp->count(p->first) ||
	pending_inc.new_primary_temp.count(p->first))
      pending_inc.new_primary_temp[p->first] = -1;
  }
  pending_inc.new_up_thru[from] = m->map_epoch;   // set up_thru too, so the osd doesn't have to ask again
  wait_for_finished_proposal(op, new C_ReplyMap(this, op, m->map_epoch));
  return true;
}


// ---

bool OSDMonitor::preprocess_remove_snaps(MonOpRequestRef op)
{
  op->mark_osdmon_event(__func__);
  MRemoveSnaps *m = static_cast<MRemoveSnaps*>(op->get_req());
  dout(7) << "preprocess_remove_snaps " << *m << dendl;

  // check privilege, ignore if failed
  MonSession *session = m->get_session();
  if (!session)
    goto ignore;
  if (!session->is_capable("osd", MON_CAP_R | MON_CAP_W)) {
    dout(0) << "got preprocess_remove_snaps from entity with insufficient caps "
	    << session->caps << dendl;
    goto ignore;
  }

  for (map<int, vector<snapid_t> >::iterator q = m->snaps.begin();
       q != m->snaps.end();
       ++q) {
    if (!osdmap.have_pg_pool(q->first)) {
      dout(10) << " ignoring removed_snaps " << q->second << " on non-existent pool " << q->first << dendl;
      continue;
    }
    const pg_pool_t *pi = osdmap.get_pg_pool(q->first);
    for (vector<snapid_t>::iterator p = q->second.begin();
	 p != q->second.end();
	 ++p) {
      if (*p > pi->get_snap_seq() ||
	  !pi->removed_snaps.contains(*p))
	return false;
    }
  }

 ignore:
  return true;
}

bool OSDMonitor::prepare_remove_snaps(MonOpRequestRef op)
{
  op->mark_osdmon_event(__func__);
  MRemoveSnaps *m = static_cast<MRemoveSnaps*>(op->get_req());
  dout(7) << "prepare_remove_snaps " << *m << dendl;

  for (map<int, vector<snapid_t> >::iterator p = m->snaps.begin();
       p != m->snaps.end();
       ++p) {
    pg_pool_t& pi = osdmap.pools[p->first];
    for (vector<snapid_t>::iterator q = p->second.begin();
	 q != p->second.end();
	 ++q) {
      if (!pi.removed_snaps.contains(*q) &&
	  (!pending_inc.new_pools.count(p->first) ||
	   !pending_inc.new_pools[p->first].removed_snaps.contains(*q))) {
	pg_pool_t *newpi = pending_inc.get_new_pool(p->first, &pi);
	newpi->removed_snaps.insert(*q);
	dout(10) << " pool " << p->first << " removed_snaps added " << *q
		 << " (now " << newpi->removed_snaps << ")" << dendl;
	if (*q > newpi->get_snap_seq()) {
	  dout(10) << " pool " << p->first << " snap_seq " << newpi->get_snap_seq() << " -> " << *q << dendl;
	  newpi->set_snap_seq(*q);
	}
	newpi->set_snap_epoch(pending_inc.epoch);
      }
    }
  }
  return true;
}


// ---------------
// map helpers

void OSDMonitor::send_latest(MonOpRequestRef op, epoch_t start)
{
  op->mark_osdmon_event(__func__);
  dout(5) << "send_latest to " << op->get_req()->get_orig_source_inst()
	  << " start " << start << dendl;
  if (start == 0)
    send_full(op);
  else
    send_incremental(op, start);
}


MOSDMap *OSDMonitor::build_latest_full()
{
  MOSDMap *r = new MOSDMap(mon->monmap->fsid);
  get_version_full(osdmap.get_epoch(), r->maps[osdmap.get_epoch()]);
  r->oldest_map = get_first_committed();
  r->newest_map = osdmap.get_epoch();
  return r;
}

MOSDMap *OSDMonitor::build_incremental(epoch_t from, epoch_t to)
{
  dout(10) << "build_incremental [" << from << ".." << to << "]" << dendl;
  MOSDMap *m = new MOSDMap(mon->monmap->fsid);
  m->oldest_map = get_first_committed();
  m->newest_map = osdmap.get_epoch();

  for (epoch_t e = to; e >= from && e > 0; e--) {
    bufferlist bl;
    int err = get_version(e, bl);
    if (err == 0) {
      assert(bl.length());
      // if (get_version(e, bl) > 0) {
      dout(20) << "build_incremental    inc " << e << " "
	       << bl.length() << " bytes" << dendl;
      m->incremental_maps[e] = bl;
    } else {
      assert(err == -ENOENT);
      assert(!bl.length());
      get_version_full(e, bl);
      if (bl.length() > 0) {
      //else if (get_version("full", e, bl) > 0) {
      dout(20) << "build_incremental   full " << e << " "
	       << bl.length() << " bytes" << dendl;
      m->maps[e] = bl;
      } else {
	assert(0);  // we should have all maps.
      }
    }
  }
  return m;
}

void OSDMonitor::send_full(MonOpRequestRef op)
{
  op->mark_osdmon_event(__func__);
  dout(5) << "send_full to " << op->get_req()->get_orig_source_inst() << dendl;
  mon->send_reply(op, build_latest_full());
}

void OSDMonitor::send_incremental(MonOpRequestRef op, epoch_t first)
{
  op->mark_osdmon_event(__func__);

  MonSession *s = op->get_session();
  assert(s);
  send_incremental(first, s, false, op);
}

void OSDMonitor::send_incremental(epoch_t first,
				  MonSession *session,
				  bool onetime,
				  MonOpRequestRef req)
{
  dout(5) << "send_incremental [" << first << ".." << osdmap.get_epoch() << "]"
	  << " to " << session->inst << dendl;

  if (first <= session->osd_epoch) {
    dout(10) << __func__ << session->inst << " should already have epoch "
	     << session->osd_epoch << dendl;
    first = session->osd_epoch + 1;
  }

  if (first < get_first_committed()) {
    first = get_first_committed();
    bufferlist bl;
    int err = get_version_full(first, bl);
    assert(err == 0);
    assert(bl.length());

    dout(20) << "send_incremental starting with base full "
	     << first << " " << bl.length() << " bytes" << dendl;

    MOSDMap *m = new MOSDMap(osdmap.get_fsid());
    m->oldest_map = first;
    m->newest_map = osdmap.get_epoch();
    m->maps[first] = bl;

    if (req) {
      mon->send_reply(req, m);
      session->osd_epoch = first;
      return;
    } else {
      session->con->send_message(m);
      session->osd_epoch = first;
    }
    first++;
  }

  while (first <= osdmap.get_epoch()) {
    epoch_t last = MIN(first + g_conf->osd_map_message_max, osdmap.get_epoch());
    MOSDMap *m = build_incremental(first, last);

    if (req) {
      // send some maps.  it may not be all of them, but it will get them
      // started.
      m->oldest_map = get_first_committed();
      m->newest_map = osdmap.get_epoch();
      mon->send_reply(req, m);
    } else {
      session->con->send_message(m);
      first = last + 1;
    }
    session->osd_epoch = last;
    if (onetime || req)
      break;
  }
}

int OSDMonitor::get_version(version_t ver, bufferlist& bl)
{
    if (inc_osd_cache.lookup(ver, &bl)) {
      return 0;
    }
    int ret = PaxosService::get_version(ver, bl);
    if (!ret) {
      inc_osd_cache.add(ver, bl);
    }
    return ret;
}

int OSDMonitor::get_version_full(version_t ver, bufferlist& bl)
{
    if (full_osd_cache.lookup(ver, &bl)) {
      return 0;
    }
    int ret = PaxosService::get_version_full(ver, bl);
    if (!ret) {
      full_osd_cache.add(ver, bl);
    }
    return ret;
}

epoch_t OSDMonitor::blacklist(const entity_addr_t& a, utime_t until)
{
  dout(10) << "blacklist " << a << " until " << until << dendl;
  pending_inc.new_blacklist[a] = until;
  return pending_inc.epoch;
}


void OSDMonitor::check_subs()
{
  dout(10) << __func__ << dendl;
  string type = "osdmap";
  if (mon->session_map.subs.count(type) == 0)
    return;
  xlist<Subscription*>::iterator p = mon->session_map.subs[type]->begin();
  while (!p.end()) {
    Subscription *sub = *p;
    ++p;
    check_sub(sub);
  }
}

void OSDMonitor::check_sub(Subscription *sub)
{
  dout(10) << __func__ << " " << sub << " next " << sub->next
	   << (sub->onetime ? " (onetime)":" (ongoing)") << dendl;
  if (sub->next <= osdmap.get_epoch()) {
    if (sub->next >= 1)
      send_incremental(sub->next, sub->session, sub->incremental_onetime);
    else
      sub->session->con->send_message(build_latest_full());
    if (sub->onetime)
      mon->session_map.remove_sub(sub);
    else
      sub->next = osdmap.get_epoch() + 1;
  }
}

// TICK


void OSDMonitor::tick()
{
  if (!is_active()) return;

  dout(10) << osdmap << dendl;

  if (!mon->is_leader()) return;

  bool do_propose = false;
  utime_t now = ceph_clock_now(g_ceph_context);

  // mark osds down?
  check_failures(now);

  // mark down osds out?

  /* can_mark_out() checks if we can mark osds as being out. The -1 has no
   * influence at all. The decision is made based on the ratio of "in" osds,
   * and the function returns false if this ratio is lower that the minimum
   * ratio set by g_conf->mon_osd_min_in_ratio. So it's not really up to us.
   */
  if (can_mark_out(-1)) {
    set<int> down_cache;  // quick cache of down subtrees

    map<int,utime_t>::iterator i = down_pending_out.begin();
    while (i != down_pending_out.end()) {
      int o = i->first;
      utime_t down = now;
      down -= i->second;
      ++i;

      if (osdmap.is_down(o) &&
	  osdmap.is_in(o) &&
	  can_mark_out(o)) {
	utime_t orig_grace(g_conf->mon_osd_down_out_interval, 0);
	utime_t grace = orig_grace;
	double my_grace = 0.0;

	if (g_conf->mon_osd_adjust_down_out_interval) {
	  // scale grace period the same way we do the heartbeat grace.
	  const osd_xinfo_t& xi = osdmap.get_xinfo(o);
	  double halflife = (double)g_conf->mon_osd_laggy_halflife;
	  double decay_k = ::log(.5) / halflife;
	  double decay = exp((double)down * decay_k);
	  dout(20) << "osd." << o << " laggy halflife " << halflife << " decay_k " << decay_k
		   << " down for " << down << " decay " << decay << dendl;
	  my_grace = decay * (double)xi.laggy_interval * xi.laggy_probability;
	  grace += my_grace;
	}

	// is this an entire large subtree down?
	if (g_conf->mon_osd_down_out_subtree_limit.length()) {
	  int type = osdmap.crush->get_type_id(g_conf->mon_osd_down_out_subtree_limit);
	  if (type > 0) {
	    if (osdmap.containing_subtree_is_down(g_ceph_context, o, type, &down_cache)) {
	      dout(10) << "tick entire containing " << g_conf->mon_osd_down_out_subtree_limit
		       << " subtree for osd." << o << " is down; resetting timer" << dendl;
	      // reset timer, too.
	      down_pending_out[o] = now;
	      continue;
	    }
	  }
	}

	if (g_conf->mon_osd_down_out_interval > 0 &&
	    down.sec() >= grace) {
	  dout(10) << "tick marking osd." << o << " OUT after " << down
		   << " sec (target " << grace << " = " << orig_grace << " + " << my_grace << ")" << dendl;
	  pending_inc.new_weight[o] = CEPH_OSD_OUT;

	  // set the AUTOOUT bit.
	  if (pending_inc.new_state.count(o) == 0)
	    pending_inc.new_state[o] = 0;
	  pending_inc.new_state[o] |= CEPH_OSD_AUTOOUT;

	  // remember previous weight
	  if (pending_inc.new_xinfo.count(o) == 0)
	    pending_inc.new_xinfo[o] = osdmap.osd_xinfo[o];
	  pending_inc.new_xinfo[o].old_weight = osdmap.osd_weight[o];

	  do_propose = true;

	  mon->clog->info() << "osd." << o << " out (down for " << down << ")\n";
	} else
	  continue;
      }

      down_pending_out.erase(o);
    }
  } else {
    dout(10) << "tick NOOUT flag set, not checking down osds" << dendl;
  }

  // expire blacklisted items?
  for (ceph::unordered_map<entity_addr_t,utime_t>::iterator p = osdmap.blacklist.begin();
       p != osdmap.blacklist.end();
       ++p) {
    if (p->second < now) {
      dout(10) << "expiring blacklist item " << p->first << " expired " << p->second << " < now " << now << dendl;
      pending_inc.old_blacklist.push_back(p->first);
      do_propose = true;
    }
  }

  //if map full setting has changed, get that info out there!
  if (mon->pgmon()->is_readable()) {
    if (!mon->pgmon()->pg_map.full_osds.empty()) {
      dout(5) << "There are full osds, setting full flag" << dendl;
      add_flag(CEPH_OSDMAP_FULL);
    } else if (osdmap.test_flag(CEPH_OSDMAP_FULL)){
      dout(10) << "No full osds, removing full flag" << dendl;
      remove_flag(CEPH_OSDMAP_FULL);
    }
    if (pending_inc.new_flags != -1 &&
	(pending_inc.new_flags ^ osdmap.flags) & CEPH_OSDMAP_FULL) {
      dout(1) << "New setting for CEPH_OSDMAP_FULL -- doing propose" << dendl;
      do_propose = true;
    }
  }
  // ---------------
#define SWAP_PRIMARIES_AT_START 0
#define SWAP_TIME 1
#if 0
  if (SWAP_PRIMARIES_AT_START) {
    // For all PGs that have OSD 0 as the primary,
    // switch them to use the first replca
    ps_t numps = osdmap.get_pg_num();
    for (int64_t pool=0; pool<1; pool++)
      for (ps_t ps = 0; ps < numps; ++ps) {
	pg_t pgid = pg_t(pg_t::TYPE_REPLICATED, ps, pool, -1);
	vector<int> osds;
	osdmap.pg_to_osds(pgid, osds);
	if (osds[0] == 0) {
	  pending_inc.new_pg_swap_primary[pgid] = osds[1];
	  dout(3) << "Changing primary for PG " << pgid << " from " << osds[0] << " to "
		  << osds[1] << dendl;
	  do_propose = true;
	}
      }
  }
#endif
  // ---------------

  if (update_pools_status())
    do_propose = true;

  if (do_propose ||
      !pending_inc.new_pg_temp.empty())  // also propose if we adjusted pg_temp
    propose_pending();
}

void OSDMonitor::handle_osd_timeouts(const utime_t &now,
				     std::map<int,utime_t> &last_osd_report)
{
  utime_t timeo(g_conf->mon_osd_report_timeout, 0);
  int max_osd = osdmap.get_max_osd();
  bool new_down = false;

  for (int i=0; i < max_osd; ++i) {
    dout(30) << "handle_osd_timeouts: checking up on osd " << i << dendl;
    if (!osdmap.exists(i))
      continue;
    if (!osdmap.is_up(i))
      continue;
    const std::map<int,utime_t>::const_iterator t = last_osd_report.find(i);
    if (t == last_osd_report.end()) {
      // it wasn't in the map; start the timer.
      last_osd_report[i] = now;
    } else if (can_mark_down(i)) {
      utime_t diff = now - t->second;
      if (diff > timeo) {
	mon->clog->info() << "osd." << i << " marked down after no pg stats for " << diff << "seconds\n";
	derr << "no osd or pg stats from osd." << i << " since " << t->second << ", " << diff
	     << " seconds ago.  marking down" << dendl;
	pending_inc.new_state[i] = CEPH_OSD_UP;
	new_down = true;
      }
    }
  }
  if (new_down) {
    propose_pending();
  }
}

void OSDMonitor::mark_all_down()
{
  assert(mon->is_leader());

  dout(7) << "mark_all_down" << dendl;

  set<int32_t> ls;
  osdmap.get_all_osds(ls);
  for (set<int32_t>::iterator it = ls.begin();
       it != ls.end();
       ++it) {
    if (osdmap.is_down(*it)) continue;
    pending_inc.new_state[*it] = CEPH_OSD_UP;
  }

  propose_pending();
}

void OSDMonitor::get_health(list<pair<health_status_t,string> >& summary,
			    list<pair<health_status_t,string> > *detail) const
{
  int num_osds = osdmap.get_num_osds();

  if (num_osds == 0) {
    summary.push_back(make_pair(HEALTH_ERR, "no osds"));
  } else {
    int num_in_osds = 0;
    int num_down_in_osds = 0;
    for (int i = 0; i < osdmap.get_max_osd(); i++) {
      if (!osdmap.exists(i) || osdmap.is_out(i))
	continue;
      ++num_in_osds;
      if (!osdmap.is_up(i)) {
	++num_down_in_osds;
	if (detail) {
	  const osd_info_t& info = osdmap.get_info(i);
	  ostringstream ss;
	  ss << "osd." << i << " is down since epoch " << info.down_at
	     << ", last address " << osdmap.get_addr(i);
	  detail->push_back(make_pair(HEALTH_WARN, ss.str()));
	}
      }
    }
    assert(num_down_in_osds <= num_in_osds);
    if (num_down_in_osds > 0) {
      ostringstream ss;
      ss << num_down_in_osds << "/" << num_in_osds << " in osds are down";
      summary.push_back(make_pair(HEALTH_WARN, ss.str()));
    }

    // warn about flags
    if (osdmap.test_flag(CEPH_OSDMAP_PAUSERD |
			 CEPH_OSDMAP_PAUSEWR |
			 CEPH_OSDMAP_NOUP |
			 CEPH_OSDMAP_NODOWN |
			 CEPH_OSDMAP_NOIN |
			 CEPH_OSDMAP_NOOUT |
			 CEPH_OSDMAP_NOBACKFILL |
			 CEPH_OSDMAP_NOREBALANCE |
			 CEPH_OSDMAP_NORECOVER |
			 CEPH_OSDMAP_NOSCRUB |
			 CEPH_OSDMAP_NODEEP_SCRUB |
			 CEPH_OSDMAP_NOTIERAGENT)) {
      ostringstream ss;
      ss << osdmap.get_flag_string() << " flag(s) set";
      summary.push_back(make_pair(HEALTH_WARN, ss.str()));
      if (detail)
	detail->push_back(make_pair(HEALTH_WARN, ss.str()));
    }

    // old crush tunables?
    if (g_conf->mon_warn_on_legacy_crush_tunables) {
      if (osdmap.crush->has_legacy_tunables()) {
	ostringstream ss;
	ss << "crush map has legacy tunables";
	summary.push_back(make_pair(HEALTH_WARN, ss.str()));
	if (detail) {
	  ss << "; see http://ceph.com/docs/master/rados/operations/crush-map/#tunables";
	  detail->push_back(make_pair(HEALTH_WARN, ss.str()));
	}
      }
    }

    // hit_set-less cache_mode?
    if (g_conf->mon_warn_on_cache_pools_without_hit_sets) {
      int problem_cache_pools = 0;
      for (map<int64_t, pg_pool_t>::const_iterator p = osdmap.pools.begin();
	   p != osdmap.pools.end();
	   ++p) {
	const pg_pool_t& info = p->second;
	if (info.cache_mode_requires_hit_set() &&
	    info.hit_set_params.get_type() == HitSet::TYPE_NONE) {
	  ++problem_cache_pools;
	  if (detail) {
	    ostringstream ss;
	    ss << "pool '" << osdmap.get_pool_name(p->first)
	       << "' with cache_mode " << info.get_cache_mode_name()
	       << " needs hit_set_type to be set but it is not";
	    detail->push_back(make_pair(HEALTH_WARN, ss.str()));
	  }
	}
      }
      if (problem_cache_pools) {
	ostringstream ss;
	ss << problem_cache_pools << " cache pools are missing hit_sets";
	summary.push_back(make_pair(HEALTH_WARN, ss.str()));
      }
    }

    // Warn if 'mon_osd_down_out_interval' is set to zero.
    // Having this option set to zero on the leader acts much like the
    // 'noout' flag.  It's hard to figure out what's going wrong with clusters
    // without the 'noout' flag set but acting like that just the same, so
    // we report a HEALTH_WARN in case this option is set to zero.
    // This is an ugly hack to get the warning out, but until we find a way
    // to spread global options throughout the mon cluster and have all mons
    // using a base set of the same options, we need to work around this sort
    // of things.
    // There's also the obvious drawback that if this is set on a single
    // monitor on a 3-monitor cluster, this warning will only be shown every
    // third monitor connection.
    if (g_conf->mon_warn_on_osd_down_out_interval_zero &&
        g_conf->mon_osd_down_out_interval == 0) {
      ostringstream ss;
      ss << "mon." << mon->name << " has mon_osd_down_out_interval set to 0";
      summary.push_back(make_pair(HEALTH_WARN, ss.str()));
      if (detail) {
        ss << "; this has the same effect as the 'noout' flag";
        detail->push_back(make_pair(HEALTH_WARN, ss.str()));
      }
    }

    get_pools_health(summary, detail);
  }
}

void OSDMonitor::dump_info(Formatter *f)
{
  f->open_object_section("osdmap");
  osdmap.dump(f);
  f->close_section();

  f->open_array_section("osd_metadata");
  for (int i=0; i<osdmap.get_max_osd(); ++i) {
    if (osdmap.exists(i)) {
      f->open_object_section("osd");
      f->dump_unsigned("id", i);
      dump_osd_metadata(i, f, NULL);
      f->close_section();
    }
  }
  f->close_section();

  f->dump_unsigned("osdmap_first_committed", get_first_committed());
  f->dump_unsigned("osdmap_last_committed", get_last_committed());

  f->open_object_section("crushmap");
  osdmap.crush->dump(f);
  f->close_section();
}

namespace {
  enum osd_pool_get_choices {
    SIZE, MIN_SIZE, CRASH_REPLAY_INTERVAL,
    PG_NUM, PGP_NUM, CRUSH_RULESET, HIT_SET_TYPE,
    HIT_SET_PERIOD, HIT_SET_COUNT, HIT_SET_FPP, USE_GMT_HITSET,
    AUID, TARGET_MAX_OBJECTS, TARGET_MAX_BYTES,
    CACHE_TARGET_DIRTY_RATIO, CACHE_TARGET_DIRTY_HIGH_RATIO,
    CACHE_TARGET_FULL_RATIO,
    CACHE_MIN_FLUSH_AGE, CACHE_MIN_EVICT_AGE,
    ERASURE_CODE_PROFILE, MIN_READ_RECENCY_FOR_PROMOTE,
    WRITE_FADVISE_DONTNEED, MIN_WRITE_RECENCY_FOR_PROMOTE};

  std::set<osd_pool_get_choices>
    subtract_second_from_first(const std::set<osd_pool_get_choices>& first,
				const std::set<osd_pool_get_choices>& second)
    {
      std::set<osd_pool_get_choices> result;
      std::set_difference(first.begin(), first.end(),
			  second.begin(), second.end(),
			  std::inserter(result, result.end()));
      return result;
    }
}


bool OSDMonitor::preprocess_command(MonOpRequestRef op)
{
  op->mark_osdmon_event(__func__);
  MMonCommand *m = static_cast<MMonCommand*>(op->get_req());
  int r = 0;
  bufferlist rdata;
  stringstream ss, ds;

  map<string, cmd_vartype> cmdmap;
  if (!cmdmap_from_json(m->cmd, &cmdmap, ss)) {
    string rs = ss.str();
    mon->reply_command(op, -EINVAL, rs, get_last_committed());
    return true;
  }

  MonSession *session = m->get_session();
  if (!session) {
    mon->reply_command(op, -EACCES, "access denied", rdata, get_last_committed());
    return true;
  }

  string prefix;
  cmd_getval(g_ceph_context, cmdmap, "prefix", prefix);

  string format;
  cmd_getval(g_ceph_context, cmdmap, "format", format, string("plain"));
  boost::scoped_ptr<Formatter> f(Formatter::create(format));

  if (prefix == "osd stat") {
    osdmap.print_summary(f.get(), ds);
    if (f)
      f->flush(rdata);
    else
      rdata.append(ds);
  }
  else if (prefix == "osd perf") {
    const PGMap &pgm = mon->pgmon()->pg_map;
    if (f) {
      f->open_object_section("osdstats");
      pgm.dump_osd_perf_stats(f.get());
      f->close_section();
      f->flush(ds);
    } else {
      pgm.print_osd_perf_stats(&ds);
    }
    rdata.append(ds);
  }
  else if (prefix == "osd blocked-by") {
    const PGMap &pgm = mon->pgmon()->pg_map;
    if (f) {
      f->open_object_section("osd_blocked_by");
      pgm.dump_osd_blocked_by_stats(f.get());
      f->close_section();
      f->flush(ds);
    } else {
      pgm.print_osd_blocked_by_stats(&ds);
    }
    rdata.append(ds);
  }
  else if (prefix == "osd dump" ||
	   prefix == "osd tree" ||
	   prefix == "osd ls" ||
	   prefix == "osd getmap" ||
	   prefix == "osd getcrushmap") {
    string val;

    epoch_t epoch = 0;
    int64_t epochnum;
    cmd_getval(g_ceph_context, cmdmap, "epoch", epochnum, (int64_t)0);
    epoch = epochnum;
    if (!epoch)
      epoch = osdmap.get_epoch();

    bufferlist osdmap_bl;
    int err = get_version_full(epoch, osdmap_bl);
    if (err == -ENOENT) {
      r = -ENOENT;
      ss << "there is no map for epoch " << epoch;
      goto reply;
    }
    assert(err == 0);
    assert(osdmap_bl.length());

    OSDMap *p;
    if (epoch == osdmap.get_epoch()) {
      p = &osdmap;
    } else {
      p = new OSDMap;
      p->decode(osdmap_bl);
    }

    if (prefix == "osd dump") {
      stringstream ds;
      if (f) {
	f->open_object_section("osdmap");
	p->dump(f.get());
	f->close_section();
	f->flush(ds);
      } else {
	p->print(ds);
      }
      rdata.append(ds);
      if (!f)
	ds << " ";
    } else if (prefix == "osd ls") {
      if (f) {
	f->open_array_section("osds");
	for (int i = 0; i < osdmap.get_max_osd(); i++) {
	  if (osdmap.exists(i)) {
	    f->dump_int("osd", i);
	  }
	}
	f->close_section();
	f->flush(ds);
      } else {
	bool first = true;
	for (int i = 0; i < osdmap.get_max_osd(); i++) {
	  if (osdmap.exists(i)) {
	    if (!first)
	      ds << "\n";
	    first = false;
	    ds << i;
	  }
	}
      }
      rdata.append(ds);
    } else if (prefix == "osd tree") {
      if (f) {
	f->open_object_section("tree");
	p->print_tree(f.get(), NULL);
	f->close_section();
	f->flush(ds);
      } else {
	p->print_tree(NULL, &ds);
      }
      rdata.append(ds);
    } else if (prefix == "osd getmap") {
      rdata.append(osdmap_bl);
      ss << "got osdmap epoch " << p->get_epoch();
    } else if (prefix == "osd getcrushmap") {
      p->crush->encode(rdata);
      ss << "got crush map from osdmap epoch " << p->get_epoch();
    }
    if (p != &osdmap)
      delete p;
  } else if (prefix == "osd df") {
    string method;
    cmd_getval(g_ceph_context, cmdmap, "output_method", method);
    print_utilization(ds, f ? f.get() : NULL, method == "tree");
    rdata.append(ds);
  } else if (prefix == "osd getmaxosd") {
    if (f) {
      f->open_object_section("getmaxosd");
      f->dump_unsigned("epoch", osdmap.get_epoch());
      f->dump_int("max_osd", osdmap.get_max_osd());
      f->close_section();
      f->flush(rdata);
    } else {
      ds << "max_osd = " << osdmap.get_max_osd() << " in epoch " << osdmap.get_epoch();
      rdata.append(ds);
    }
  } else if (prefix  == "osd find") {
    int64_t osd;
    if (!cmd_getval(g_ceph_context, cmdmap, "id", osd)) {
      ss << "unable to parse osd id value '"
         << cmd_vartype_stringify(cmdmap["id"]) << "'";
      r = -EINVAL;
      goto reply;
    }
    if (!osdmap.exists(osd)) {
      ss << "osd." << osd << " does not exist";
      r = -ENOENT;
      goto reply;
    }
    string format;
    cmd_getval(g_ceph_context, cmdmap, "format", format);
    boost::scoped_ptr<Formatter> f(Formatter::create(format, "json-pretty", "json-pretty"));
    f->open_object_section("osd_location");
    f->dump_int("osd", osd);
    f->dump_stream("ip") << osdmap.get_addr(osd);
    f->open_object_section("crush_location");
    map<string,string> loc = osdmap.crush->get_full_location(osd);
    for (map<string,string>::iterator p = loc.begin(); p != loc.end(); ++p)
      f->dump_string(p->first.c_str(), p->second);
    f->close_section();
    f->close_section();
    f->flush(rdata);
  } else if (prefix == "osd metadata") {
    int64_t osd;
    if (!cmd_getval(g_ceph_context, cmdmap, "id", osd)) {
      ss << "unable to parse osd id value '"
         << cmd_vartype_stringify(cmdmap["id"]) << "'";
      r = -EINVAL;
      goto reply;
    }
    if (!osdmap.exists(osd)) {
      ss << "osd." << osd << " does not exist";
      r = -ENOENT;
      goto reply;
    }
    string format;
    cmd_getval(g_ceph_context, cmdmap, "format", format);
    boost::scoped_ptr<Formatter> f(Formatter::create(format, "json-pretty", "json-pretty"));
    f->open_object_section("osd_metadata");
    r = dump_osd_metadata(osd, f.get(), &ss);
    if (r < 0)
      goto reply;
    f->close_section();
    f->flush(rdata);
  } else if (prefix == "osd map") {
    string poolstr, objstr, namespacestr;
    cmd_getval(g_ceph_context, cmdmap, "pool", poolstr);
    cmd_getval(g_ceph_context, cmdmap, "object", objstr);
    cmd_getval(g_ceph_context, cmdmap, "nspace", namespacestr);

    int64_t pool = osdmap.lookup_pg_pool_name(poolstr.c_str());
    if (pool < 0) {
      ss << "pool " << poolstr << " does not exist";
      r = -ENOENT;
      goto reply;
    }
    object_locator_t oloc(pool, namespacestr);
    object_t oid(objstr);
    pg_t pgid = osdmap.object_locator_to_pg(oid, oloc);
    pg_t mpgid = osdmap.raw_pg_to_pg(pgid);
    vector<int> up, acting;
    int up_p, acting_p;
    osdmap.pg_to_up_acting_osds(mpgid, &up, &up_p, &acting, &acting_p);

    string fullobjname;
    if (!namespacestr.empty())
      fullobjname = namespacestr + string("/") + oid.name;
    else
      fullobjname = oid.name;
    if (f) {
      f->open_object_section("osd_map");
      f->dump_unsigned("epoch", osdmap.get_epoch());
      f->dump_string("pool", poolstr);
      f->dump_int("pool_id", pool);
      f->dump_stream("objname") << fullobjname;
      f->dump_stream("raw_pgid") << pgid;
      f->dump_stream("pgid") << mpgid;
      f->open_array_section("up");
      for (vector<int>::iterator p = up.begin(); p != up.end(); ++p)
        f->dump_int("osd", *p);
      f->close_section();
      f->dump_int("up_primary", up_p);
      f->open_array_section("acting");
      for (vector<int>::iterator p = acting.begin(); p != acting.end(); ++p)
        f->dump_int("osd", *p);
      f->close_section();
      f->dump_int("acting_primary", acting_p);
      f->close_section(); // osd_map
      f->flush(rdata);
    } else {
      ds << "osdmap e" << osdmap.get_epoch()
        << " pool '" << poolstr << "' (" << pool << ")"
        << " object '" << fullobjname << "' ->"
        << " pg " << pgid << " (" << mpgid << ")"
        << " -> up (" << pg_vector_string(up) << ", p" << up_p << ") acting ("
        << pg_vector_string(acting) << ", p" << acting_p << ")";
      rdata.append(ds);
    }
  } else if ((prefix == "osd scrub" ||
	      prefix == "osd deep-scrub" ||
	      prefix == "osd repair")) {
    string whostr;
    cmd_getval(g_ceph_context, cmdmap, "who", whostr);
    vector<string> pvec;
    get_str_vec(prefix, pvec);

    if (whostr == "*") {
      ss << "osds ";
      int c = 0;
      for (int i = 0; i < osdmap.get_max_osd(); i++)
	if (osdmap.is_up(i)) {
	  ss << (c++ ? "," : "") << i;
	  mon->try_send_message(new MOSDScrub(osdmap.get_fsid(),
					      pvec.back() == "repair",
					      pvec.back() == "deep-scrub"),
				osdmap.get_inst(i));
	}
      r = 0;
      ss << " instructed to " << pvec.back();
    } else {
      long osd = parse_osd_id(whostr.c_str(), &ss);
      if (osd < 0) {
	r = -EINVAL;
      } else if (osdmap.is_up(osd)) {
	mon->try_send_message(new MOSDScrub(osdmap.get_fsid(),
					    pvec.back() == "repair",
					    pvec.back() == "deep-scrub"),
			      osdmap.get_inst(osd));
	ss << "osd." << osd << " instructed to " << pvec.back();
      } else {
	ss << "osd." << osd << " is not up";
	r = -EAGAIN;
      }
    }
  } else if (prefix == "osd lspools") {
    int64_t auid;
    cmd_getval(g_ceph_context, cmdmap, "auid", auid, int64_t(0));
    if (f)
      f->open_array_section("pools");
    for (map<int64_t, pg_pool_t>::iterator p = osdmap.pools.begin();
	 p != osdmap.pools.end();
	 ++p) {
      if (!auid || p->second.auid == (uint64_t)auid) {
	if (f) {
	  f->open_object_section("pool");
	  f->dump_int("poolnum", p->first);
	  f->dump_string("poolname", osdmap.pool_name[p->first]);
	  f->close_section();
	} else {
	  ds << p->first << ' ' << osdmap.pool_name[p->first] << ',';
	}
      }
    }
    if (f) {
      f->close_section();
      f->flush(ds);
    }
    rdata.append(ds);
  } else if (prefix == "osd blacklist ls") {
    if (f)
      f->open_array_section("blacklist");

    for (ceph::unordered_map<entity_addr_t,utime_t>::iterator p = osdmap.blacklist.begin();
	 p != osdmap.blacklist.end();
	 ++p) {
      if (f) {
	f->open_object_section("entry");
	f->dump_stream("addr") << p->first;
	f->dump_stream("until") << p->second;
	f->close_section();
      } else {
	stringstream ss;
	string s;
	ss << p->first << " " << p->second;
	getline(ss, s);
	s += "\n";
	rdata.append(s);
      }
    }
    if (f) {
      f->close_section();
      f->flush(rdata);
    }
    ss << "listed " << osdmap.blacklist.size() << " entries";

  } else if (prefix == "osd pool ls") {
    string detail;
    cmd_getval(g_ceph_context, cmdmap, "detail", detail);
    if (!f && detail == "detail") {
      ostringstream ss;
      osdmap.print_pools(ss);
      rdata.append(ss.str());
    } else {
      if (f)
	f->open_array_section("pools");
      for (map<int64_t,pg_pool_t>::const_iterator it = osdmap.get_pools().begin();
	   it != osdmap.get_pools().end();
	   ++it) {
	if (f) {
	  if (detail == "detail") {
	    f->open_object_section("pool");
	    f->dump_string("pool_name", osdmap.get_pool_name(it->first));
	    it->second.dump(f.get());
	    f->close_section();
	  } else {
	    f->dump_string("pool_name", osdmap.get_pool_name(it->first));
	  }
	} else {
	  rdata.append(osdmap.get_pool_name(it->first) + "\n");
	}
      }
      if (f) {
	f->close_section();
	f->flush(rdata);
      }
    }

  } else if (prefix == "osd crush get-tunable") {
    string tunable;
    cmd_getval(g_ceph_context, cmdmap, "tunable", tunable);
    ostringstream rss;
    if (f)
      f->open_object_section("tunable");
    if (tunable == "straw_calc_version") {
      if (f)
	f->dump_int(tunable.c_str(), osdmap.crush->get_straw_calc_version());
      else
	rss << osdmap.crush->get_straw_calc_version() << "\n";
    } else {
      r = -EINVAL;
      goto reply;
    }
    if (f) {
      f->close_section();
      f->flush(rdata);
    } else {
      rdata.append(rss.str());
    }
    r = 0;

  } else if (prefix == "osd pool get") {
    string poolstr;
    cmd_getval(g_ceph_context, cmdmap, "pool", poolstr);
    int64_t pool = osdmap.lookup_pg_pool_name(poolstr.c_str());
    if (pool < 0) {
      ss << "unrecognized pool '" << poolstr << "'";
      r = -ENOENT;
      goto reply;
    }

    const pg_pool_t *p = osdmap.get_pg_pool(pool);
    string var;
    cmd_getval(g_ceph_context, cmdmap, "var", var);

    typedef std::map<std::string, osd_pool_get_choices> choices_map_t;
    const choices_map_t ALL_CHOICES = boost::assign::map_list_of
      ("size", SIZE)
      ("min_size", MIN_SIZE)
      ("crash_replay_interval", CRASH_REPLAY_INTERVAL)
      ("pg_num", PG_NUM)("pgp_num", PGP_NUM)("crush_ruleset", CRUSH_RULESET)
      ("hit_set_type", HIT_SET_TYPE)("hit_set_period", HIT_SET_PERIOD)
      ("hit_set_count", HIT_SET_COUNT)("hit_set_fpp", HIT_SET_FPP)
      ("use_gmt_hitset", USE_GMT_HITSET)
      ("auid", AUID)("target_max_objects", TARGET_MAX_OBJECTS)
      ("target_max_bytes", TARGET_MAX_BYTES)
      ("cache_target_dirty_ratio", CACHE_TARGET_DIRTY_RATIO)
      ("cache_target_dirty_high_ratio", CACHE_TARGET_DIRTY_HIGH_RATIO)
      ("cache_target_full_ratio", CACHE_TARGET_FULL_RATIO)
      ("cache_min_flush_age", CACHE_MIN_FLUSH_AGE)
      ("cache_min_evict_age", CACHE_MIN_EVICT_AGE)
      ("erasure_code_profile", ERASURE_CODE_PROFILE)
      ("min_read_recency_for_promote", MIN_READ_RECENCY_FOR_PROMOTE)
      ("write_fadvise_dontneed", WRITE_FADVISE_DONTNEED)
      ("min_write_recency_for_promote", MIN_WRITE_RECENCY_FOR_PROMOTE);

    typedef std::set<osd_pool_get_choices> choices_set_t;

    const choices_set_t ONLY_TIER_CHOICES = boost::assign::list_of
      (HIT_SET_TYPE)(HIT_SET_PERIOD)(HIT_SET_COUNT)(HIT_SET_FPP)
      (TARGET_MAX_OBJECTS)(TARGET_MAX_BYTES)(CACHE_TARGET_FULL_RATIO)
      (CACHE_TARGET_DIRTY_RATIO)(CACHE_TARGET_DIRTY_HIGH_RATIO)(CACHE_MIN_FLUSH_AGE)
      (CACHE_MIN_EVICT_AGE)(MIN_READ_RECENCY_FOR_PROMOTE);

    const choices_set_t ONLY_ERASURE_CHOICES = boost::assign::list_of
      (ERASURE_CODE_PROFILE);

    choices_set_t selected_choices;
    if (var == "all") {
      for(choices_map_t::const_iterator it = ALL_CHOICES.begin();
	  it != ALL_CHOICES.end(); ++it) {
	selected_choices.insert(it->second);
      }

      if(!p->is_tier()) {
	selected_choices = subtract_second_from_first(selected_choices,
						      ONLY_TIER_CHOICES);
      }

      if(!p->is_erasure()) {
	selected_choices = subtract_second_from_first(selected_choices,
						      ONLY_ERASURE_CHOICES);
      }
    } else /* var != "all" */  {
      choices_map_t::const_iterator found = ALL_CHOICES.find(var);
      osd_pool_get_choices selected = found->second;

      if (!p->is_tier() &&
	  ONLY_TIER_CHOICES.find(selected) != ONLY_TIER_CHOICES.end()) {
	ss << "pool '" << poolstr
	   << "' is not a tier pool: variable not applicable";
	r = -EACCES;
	goto reply;
      }

      if (!p->is_erasure() &&
	  ONLY_ERASURE_CHOICES.find(selected)
	  != ONLY_ERASURE_CHOICES.end()) {
	ss << "pool '" << poolstr
	   << "' is not a erasure pool: variable not applicable";
	r = -EACCES;
	goto reply;
      }

      selected_choices.insert(selected);
    }

    if (f) {
      for(choices_set_t::const_iterator it = selected_choices.begin();
	  it != selected_choices.end(); ++it) {
	f->open_object_section("pool");
	f->dump_string("pool", poolstr);
	f->dump_int("pool_id", pool);
	switch(*it) {
	  case PG_NUM:
	    f->dump_int("pg_num", p->get_pg_num());
	    break;
	  case PGP_NUM:
	    f->dump_int("pgp_num", p->get_pgp_num());
	    break;
	  case AUID:
	    f->dump_int("auid", p->get_auid());
	    break;
	  case SIZE:
	    f->dump_int("size", p->get_size());
	    break;
	  case MIN_SIZE:
	    f->dump_int("min_size", p->get_min_size());
	    break;
	  case CRASH_REPLAY_INTERVAL:
	    f->dump_int("crash_replay_interval",
			p->get_crash_replay_interval());
	    break;
	  case CRUSH_RULESET:
	    f->dump_int("crush_ruleset", p->get_crush_ruleset());
	    break;
	  case HIT_SET_PERIOD:
	    f->dump_int("hit_set_period", p->hit_set_period);
	    break;
	  case HIT_SET_COUNT:
	    f->dump_int("hit_set_count", p->hit_set_count);
	    break;
	  case HIT_SET_TYPE:
	    f->dump_string("hit_set_type",
			   HitSet::get_type_name(p->hit_set_params.get_type()));
	    break;
	  case HIT_SET_FPP:
	    {
	      if (p->hit_set_params.get_type() == HitSet::TYPE_BLOOM) {
		BloomHitSet::Params *bloomp =
		  static_cast<BloomHitSet::Params*>(p->hit_set_params.impl.get());
		f->dump_float("hit_set_fpp", bloomp->get_fpp());
	      } else if(var != "all") {
		f->close_section();
		ss << "hit set is not of type Bloom; " <<
		  "invalid to get a false positive rate!";
		r = -EINVAL;
		goto reply;
	      }
	    }
	    break;
	  case USE_GMT_HITSET:
	    f->dump_bool("use_gmt_hitset", p->use_gmt_hitset);
	    break;
	  case TARGET_MAX_OBJECTS:
	    f->dump_unsigned("target_max_objects", p->target_max_objects);
	    break;
	  case TARGET_MAX_BYTES:
	    f->dump_unsigned("target_max_bytes", p->target_max_bytes);
	    break;
	  case CACHE_TARGET_DIRTY_RATIO:
	    f->dump_unsigned("cache_target_dirty_ratio_micro",
			     p->cache_target_dirty_ratio_micro);
	    f->dump_float("cache_target_dirty_ratio",
			  ((float)p->cache_target_dirty_ratio_micro/1000000));
	    break;
	  case CACHE_TARGET_DIRTY_HIGH_RATIO:
	    f->dump_unsigned("cache_target_dirty_high_ratio_micro",
			     p->cache_target_dirty_high_ratio_micro);
	    f->dump_float("cache_target_dirty_high_ratio",
			  ((float)p->cache_target_dirty_high_ratio_micro/1000000));
	    break;
	  case CACHE_TARGET_FULL_RATIO:
	    f->dump_unsigned("cache_target_full_ratio_micro",
			     p->cache_target_full_ratio_micro);
	    f->dump_float("cache_target_full_ratio",
			  ((float)p->cache_target_full_ratio_micro/1000000));
	    break;
	  case CACHE_MIN_FLUSH_AGE:
	    f->dump_unsigned("cache_min_flush_age", p->cache_min_flush_age);
	    break;
	  case CACHE_MIN_EVICT_AGE:
	    f->dump_unsigned("cache_min_evict_age", p->cache_min_evict_age);
	    break;
	  case ERASURE_CODE_PROFILE:
	    f->dump_string("erasure_code_profile", p->erasure_code_profile);
	    break;
	  case MIN_READ_RECENCY_FOR_PROMOTE:
	    f->dump_int("min_read_recency_for_promote",
			p->min_read_recency_for_promote);
	    break;
	  case WRITE_FADVISE_DONTNEED:
	    f->dump_string("write_fadvise_dontneed",
			   p->has_flag(pg_pool_t::FLAG_WRITE_FADVISE_DONTNEED) ?
			   "true" : "false");
	    break;
	  case MIN_WRITE_RECENCY_FOR_PROMOTE:
	    f->dump_int("min_write_recency_for_promote",
			p->min_write_recency_for_promote);
	    break;
	}
	f->close_section();
	f->flush(rdata);
      }

    } else /* !f */ {
      for(choices_set_t::const_iterator it = selected_choices.begin();
	  it != selected_choices.end(); ++it) {
	switch(*it) {
	  case PG_NUM:
	    ss << "pg_num: " << p->get_pg_num() << "\n";
	    break;
	  case PGP_NUM:
	    ss << "pgp_num: " << p->get_pgp_num() << "\n";
	    break;
	  case AUID:
	    ss << "auid: " << p->get_auid() << "\n";
	    break;
	  case SIZE:
	    ss << "size: " << p->get_size() << "\n";
	    break;
	  case MIN_SIZE:
	    ss << "min_size: " << p->get_min_size() << "\n";
	    break;
	  case CRASH_REPLAY_INTERVAL:
	    ss << "crash_replay_interval: " <<
	      p->get_crash_replay_interval() << "\n";
	    break;
	  case CRUSH_RULESET:
	    ss << "crush_ruleset: " << p->get_crush_ruleset() << "\n";
	    break;
	  case HIT_SET_PERIOD:
	    ss << "hit_set_period: " << p->hit_set_period << "\n";
	    break;
	  case HIT_SET_COUNT:
	    ss << "hit_set_count: " << p->hit_set_count << "\n";
	    break;
	  case HIT_SET_TYPE:
	    ss << "hit_set_type: " <<
	      HitSet::get_type_name(p->hit_set_params.get_type()) << "\n";
	    break;
	  case HIT_SET_FPP:
	    {
	      if (p->hit_set_params.get_type() == HitSet::TYPE_BLOOM) {
		BloomHitSet::Params *bloomp =
		  static_cast<BloomHitSet::Params*>(p->hit_set_params.impl.get());
		ss << "hit_set_fpp: " << bloomp->get_fpp() << "\n";
	      } else if(var != "all") {
		ss << "hit set is not of type Bloom; " <<
		  "invalid to get a false positive rate!";
		r = -EINVAL;
		goto reply;
	      }
	    }
	    break;
	  case USE_GMT_HITSET:
	    ss << "use_gmt_hitset: " << p->use_gmt_hitset << "\n";
	    break;
	  case TARGET_MAX_OBJECTS:
	    ss << "target_max_objects: " << p->target_max_objects << "\n";
	    break;
	  case TARGET_MAX_BYTES:
	    ss << "target_max_bytes: " << p->target_max_bytes << "\n";
	    break;
	  case CACHE_TARGET_DIRTY_RATIO:
	    ss << "cache_target_dirty_ratio: "
	       << ((float)p->cache_target_dirty_ratio_micro/1000000) << "\n";
	    break;
	  case CACHE_TARGET_DIRTY_HIGH_RATIO:
	    ss << "cache_target_dirty_high_ratio: "
	       << ((float)p->cache_target_dirty_high_ratio_micro/1000000) << "\n";
	    break;
	  case CACHE_TARGET_FULL_RATIO:
	    ss << "cache_target_full_ratio: "
	       << ((float)p->cache_target_full_ratio_micro/1000000) << "\n";
	    break;
	  case CACHE_MIN_FLUSH_AGE:
	    ss << "cache_min_flush_age: " << p->cache_min_flush_age << "\n";
	    break;
	  case CACHE_MIN_EVICT_AGE:
	    ss << "cache_min_evict_age: " << p->cache_min_evict_age << "\n";
	    break;
	  case ERASURE_CODE_PROFILE:
	    ss << "erasure_code_profile: " << p->erasure_code_profile << "\n";
	    break;
	  case MIN_READ_RECENCY_FOR_PROMOTE:
	    ss << "min_read_recency_for_promote: " <<
	      p->min_read_recency_for_promote << "\n";
	    break;
	  case WRITE_FADVISE_DONTNEED:
	    ss << "write_fadvise_dontneed: " <<
	      (p->has_flag(pg_pool_t::FLAG_WRITE_FADVISE_DONTNEED) ?
	       "true" : "false") << "\n";
	    break;
	  case MIN_WRITE_RECENCY_FOR_PROMOTE:
	    ss << "min_write_recency_for_promote: " <<
	      p->min_write_recency_for_promote << "\n";
	    break;
	}
	rdata.append(ss.str());
	ss.str("");
      }
    }
    r = 0;
  } else if (prefix == "osd pool stats") {
    string pool_name;
    cmd_getval(g_ceph_context, cmdmap, "name", pool_name);

    PGMap& pg_map = mon->pgmon()->pg_map;

    int64_t poolid = -ENOENT;
    bool one_pool = false;
    if (!pool_name.empty()) {
      poolid = osdmap.lookup_pg_pool_name(pool_name);
      if (poolid < 0) {
        assert(poolid == -ENOENT);
        ss << "unrecognized pool '" << pool_name << "'";
        r = -ENOENT;
        goto reply;
      }
      one_pool = true;
    }

    stringstream rs;

    if (f)
      f->open_array_section("pool_stats");
    if (osdmap.get_pools().size() == 0) {
      if (!f)
        ss << "there are no pools!";
      goto stats_out;
    }

    for (map<int64_t,pg_pool_t>::const_iterator it = osdmap.get_pools().begin();
         it != osdmap.get_pools().end();
         ++it) {

      if (!one_pool)
        poolid = it->first;

      pool_name = osdmap.get_pool_name(poolid);

      if (f) {
        f->open_object_section("pool");
        f->dump_string("pool_name", pool_name.c_str());
        f->dump_int("pool_id", poolid);
        f->open_object_section("recovery");
      }

      list<string> sl;
      stringstream tss;
      pg_map.pool_recovery_summary(f.get(), &sl, poolid);
      if (!f && !sl.empty()) {
	for (list<string>::iterator p = sl.begin(); p != sl.end(); ++p)
	  tss << "  " << *p << "\n";
      }

      if (f) {
        f->close_section();
        f->open_object_section("recovery_rate");
      }

      ostringstream rss;
      pg_map.pool_recovery_rate_summary(f.get(), &rss, poolid);
      if (!f && !rss.str().empty())
        tss << "  recovery io " << rss.str() << "\n";

      if (f) {
        f->close_section();
        f->open_object_section("client_io_rate");
      }

      rss.clear();
      rss.str("");

      pg_map.pool_client_io_rate_summary(f.get(), &rss, poolid);
      if (!f && !rss.str().empty())
        tss << "  client io " << rss.str() << "\n";

      // dump cache tier IO rate for cache pool
      const pg_pool_t *pool = osdmap.get_pg_pool(poolid);
      if (pool->is_tier()) {
        if (f) {
          f->close_section();
          f->open_object_section("cache_io_rate");
        }

        rss.clear();
        rss.str("");

        pg_map.pool_cache_io_rate_summary(f.get(), &rss, poolid);
        if (!f && !rss.str().empty())
          tss << "  cache tier io " << rss.str() << "\n";
      }

      if (f) {
        f->close_section();
        f->close_section();
      } else {
        rs << "pool " << pool_name << " id " << poolid << "\n";
        if (!tss.str().empty())
          rs << tss.str() << "\n";
        else
          rs << "  nothing is going on\n\n";
      }

      if (one_pool)
        break;
    }

stats_out:
    if (f) {
      f->close_section();
      f->flush(rdata);
    } else {
      rdata.append(rs.str());
    }
    rdata.append("\n");
    r = 0;

  } else if (prefix == "osd pool get-quota") {
    string pool_name;
    cmd_getval(g_ceph_context, cmdmap, "pool", pool_name);

    int64_t poolid = osdmap.lookup_pg_pool_name(pool_name);
    if (poolid < 0) {
      assert(poolid == -ENOENT);
      ss << "unrecognized pool '" << pool_name << "'";
      r = -ENOENT;
      goto reply;
    }
    const pg_pool_t *p = osdmap.get_pg_pool(poolid);

    if (f) {
      f->open_object_section("pool_quotas");
      f->dump_string("pool_name", pool_name);
      f->dump_unsigned("pool_id", poolid);
      f->dump_unsigned("quota_max_objects", p->quota_max_objects);
      f->dump_unsigned("quota_max_bytes", p->quota_max_bytes);
      f->close_section();
      f->flush(rdata);
    } else {
      stringstream rs;
      rs << "quotas for pool '" << pool_name << "':\n"
         << "  max objects: ";
      if (p->quota_max_objects == 0)
        rs << "N/A";
      else
        rs << si_t(p->quota_max_objects) << " objects";
      rs << "\n"
         << "  max bytes  : ";
      if (p->quota_max_bytes == 0)
        rs << "N/A";
      else
        rs << si_t(p->quota_max_bytes) << "B";
      rdata.append(rs.str());
    }
    rdata.append("\n");
    r = 0;
  } else if (prefix == "osd crush rule list" ||
	     prefix == "osd crush rule ls") {
    string format;
    cmd_getval(g_ceph_context, cmdmap, "format", format);
    boost::scoped_ptr<Formatter> f(Formatter::create(format, "json-pretty", "json-pretty"));
    f->open_array_section("rules");
    osdmap.crush->list_rules(f.get());
    f->close_section();
    ostringstream rs;
    f->flush(rs);
    rs << "\n";
    rdata.append(rs.str());
  } else if (prefix == "osd crush rule dump") {
    string name;
    cmd_getval(g_ceph_context, cmdmap, "name", name);
    string format;
    cmd_getval(g_ceph_context, cmdmap, "format", format);
    boost::scoped_ptr<Formatter> f(Formatter::create(format, "json-pretty", "json-pretty"));
    if (name == "") {
      f->open_array_section("rules");
      osdmap.crush->dump_rules(f.get());
      f->close_section();
    } else {
      int ruleno = osdmap.crush->get_rule_id(name);
      if (ruleno < 0) {
	ss << "unknown crush ruleset '" << name << "'";
	r = ruleno;
	goto reply;
      }
      osdmap.crush->dump_rule(ruleno, f.get());
    }
    ostringstream rs;
    f->flush(rs);
    rs << "\n";
    rdata.append(rs.str());
  } else if (prefix == "osd crush dump") {
    string format;
    cmd_getval(g_ceph_context, cmdmap, "format", format);
    boost::scoped_ptr<Formatter> f(Formatter::create(format, "json-pretty", "json-pretty"));
    f->open_object_section("crush_map");
    osdmap.crush->dump(f.get());
    f->close_section();
    ostringstream rs;
    f->flush(rs);
    rs << "\n";
    rdata.append(rs.str());
  } else if (prefix == "osd crush show-tunables") {
    string format;
    cmd_getval(g_ceph_context, cmdmap, "format", format);
    boost::scoped_ptr<Formatter> f(Formatter::create(format, "json-pretty", "json-pretty"));
    f->open_object_section("crush_map_tunables");
    osdmap.crush->dump_tunables(f.get());
    f->close_section();
    ostringstream rs;
    f->flush(rs);
    rs << "\n";
    rdata.append(rs.str());
  } else if (prefix == "osd crush tree") {
    boost::scoped_ptr<Formatter> f(Formatter::create(format, "json-pretty", "json-pretty"));
    f->open_array_section("crush_map_roots");
    osdmap.crush->dump_tree(f.get());
    f->close_section();
    f->flush(rdata);
  } else if (prefix == "osd erasure-code-profile ls") {
    const map<string,map<string,string> > &profiles =
      osdmap.get_erasure_code_profiles();
    if (f)
      f->open_array_section("erasure-code-profiles");
    for(map<string,map<string,string> >::const_iterator i = profiles.begin();
	i != profiles.end();
	++i) {
      if (f)
        f->dump_string("profile", i->first.c_str());
      else
	rdata.append(i->first + "\n");
    }
    if (f) {
      f->close_section();
      ostringstream rs;
      f->flush(rs);
      rs << "\n";
      rdata.append(rs.str());
    }
  } else if (prefix == "osd erasure-code-profile get") {
    string name;
    cmd_getval(g_ceph_context, cmdmap, "name", name);
    if (!osdmap.has_erasure_code_profile(name)) {
      ss << "unknown erasure code profile '" << name << "'";
      r = -ENOENT;
      goto reply;
    }
    const map<string,string> &profile = osdmap.get_erasure_code_profile(name);
    if (f)
      f->open_object_section("profile");
    for (map<string,string>::const_iterator i = profile.begin();
	 i != profile.end();
	 ++i) {
      if (f)
        f->dump_string(i->first.c_str(), i->second.c_str());
      else
	rdata.append(i->first + "=" + i->second + "\n");
    }
    if (f) {
      f->close_section();
      ostringstream rs;
      f->flush(rs);
      rs << "\n";
      rdata.append(rs.str());
    }
  } else {
    // try prepare update
    return false;
  }

 reply:
  string rs;
  getline(ss, rs);
  mon->reply_command(op, r, rs, rdata, get_last_committed());
  return true;
}

void OSDMonitor::update_pool_flags(int64_t pool_id, uint64_t flags)
{
  const pg_pool_t *pool = osdmap.get_pg_pool(pool_id);
  pending_inc.get_new_pool(pool_id, pool)->flags = flags;
}

bool OSDMonitor::update_pools_status()
{
  if (!mon->pgmon()->is_readable())
    return false;

  bool ret = false;

  const map<int64_t,pg_pool_t>& pools = osdmap.get_pools();
  for (map<int64_t,pg_pool_t>::const_iterator it = pools.begin();
       it != pools.end();
       ++it) {
    if (!mon->pgmon()->pg_map.pg_pool_sum.count(it->first))
      continue;
    pool_stat_t& stats = mon->pgmon()->pg_map.pg_pool_sum[it->first];
    object_stat_sum_t& sum = stats.stats.sum;
    const pg_pool_t &pool = it->second;
    const string& pool_name = osdmap.get_pool_name(it->first);

    bool pool_is_full =
      (pool.quota_max_bytes > 0 && (uint64_t)sum.num_bytes >= pool.quota_max_bytes) ||
      (pool.quota_max_objects > 0 && (uint64_t)sum.num_objects >= pool.quota_max_objects);

    if (pool.has_flag(pg_pool_t::FLAG_FULL)) {
      if (pool_is_full)
        continue;

      mon->clog->info() << "pool '" << pool_name
                       << "' no longer full; removing FULL flag";

      update_pool_flags(it->first, pool.get_flags() & ~pg_pool_t::FLAG_FULL);
      ret = true;
    } else {
      if (!pool_is_full)
	continue;

      if (pool.quota_max_bytes > 0 &&
          (uint64_t)sum.num_bytes >= pool.quota_max_bytes) {
        mon->clog->warn() << "pool '" << pool_name << "' is full"
                         << " (reached quota's max_bytes: "
                         << si_t(pool.quota_max_bytes) << ")";
      } else if (pool.quota_max_objects > 0 &&
		 (uint64_t)sum.num_objects >= pool.quota_max_objects) {
        mon->clog->warn() << "pool '" << pool_name << "' is full"
                         << " (reached quota's max_objects: "
                         << pool.quota_max_objects << ")";
      } else {
        assert(0 == "we shouldn't reach this");
      }
      update_pool_flags(it->first, pool.get_flags() | pg_pool_t::FLAG_FULL);
      ret = true;
    }
  }
  return ret;
}

void OSDMonitor::get_pools_health(
    list<pair<health_status_t,string> >& summary,
    list<pair<health_status_t,string> > *detail) const
{
  const map<int64_t,pg_pool_t>& pools = osdmap.get_pools();
  for (map<int64_t,pg_pool_t>::const_iterator it = pools.begin();
       it != pools.end(); ++it) {
    if (!mon->pgmon()->pg_map.pg_pool_sum.count(it->first))
      continue;
    pool_stat_t& stats = mon->pgmon()->pg_map.pg_pool_sum[it->first];
    object_stat_sum_t& sum = stats.stats.sum;
    const pg_pool_t &pool = it->second;
    const string& pool_name = osdmap.get_pool_name(it->first);

    if (pool.has_flag(pg_pool_t::FLAG_FULL)) {
      // uncomment these asserts if/when we update the FULL flag on pg_stat update
      //assert((pool.quota_max_objects > 0) || (pool.quota_max_bytes > 0));

      stringstream ss;
      ss << "pool '" << pool_name << "' is full";
      summary.push_back(make_pair(HEALTH_WARN, ss.str()));
      if (detail)
	detail->push_back(make_pair(HEALTH_WARN, ss.str()));
    }

    float warn_threshold = (float)g_conf->mon_pool_quota_warn_threshold/100;
    float crit_threshold = (float)g_conf->mon_pool_quota_crit_threshold/100;

    if (pool.quota_max_objects > 0) {
      stringstream ss;
      health_status_t status = HEALTH_OK;
      if ((uint64_t)sum.num_objects >= pool.quota_max_objects) {
	// uncomment these asserts if/when we update the FULL flag on pg_stat update
        //assert(pool.has_flag(pg_pool_t::FLAG_FULL));
      } else if (crit_threshold > 0 &&
		 sum.num_objects >= pool.quota_max_objects*crit_threshold) {
        ss << "pool '" << pool_name
           << "' has " << sum.num_objects << " objects"
           << " (max " << pool.quota_max_objects << ")";
        status = HEALTH_ERR;
      } else if (warn_threshold > 0 &&
		 sum.num_objects >= pool.quota_max_objects*warn_threshold) {
        ss << "pool '" << pool_name
           << "' has " << sum.num_objects << " objects"
           << " (max " << pool.quota_max_objects << ")";
        status = HEALTH_WARN;
      }
      if (status != HEALTH_OK) {
        pair<health_status_t,string> s(status, ss.str());
        summary.push_back(s);
        if (detail)
          detail->push_back(s);
      }
    }

    if (pool.quota_max_bytes > 0) {
      health_status_t status = HEALTH_OK;
      stringstream ss;
      if ((uint64_t)sum.num_bytes >= pool.quota_max_bytes) {
	// uncomment these asserts if/when we update the FULL flag on pg_stat update
	//assert(pool.has_flag(pg_pool_t::FLAG_FULL));
      } else if (crit_threshold > 0 &&
		 sum.num_bytes >= pool.quota_max_bytes*crit_threshold) {
        ss << "pool '" << pool_name
           << "' has " << si_t(sum.num_bytes) << " bytes"
           << " (max " << si_t(pool.quota_max_bytes) << ")";
        status = HEALTH_ERR;
      } else if (warn_threshold > 0 &&
		 sum.num_bytes >= pool.quota_max_bytes*warn_threshold) {
        ss << "pool '" << pool_name
           << "' has " << si_t(sum.num_bytes) << " bytes"
           << " (max " << si_t(pool.quota_max_bytes) << ")";
        status = HEALTH_WARN;
      }
      if (status != HEALTH_OK) {
        pair<health_status_t,string> s(status, ss.str());
        summary.push_back(s);
        if (detail)
          detail->push_back(s);
      }
    }
  }
}


int OSDMonitor::prepare_new_pool(MonOpRequestRef op)
{
  op->mark_osdmon_event(__func__);
  MPoolOp *m = static_cast<MPoolOp*>(op->get_req());
  dout(10) << "prepare_new_pool from " << m->get_connection() << dendl;
  MonSession *session = m->get_session();
  if (!session)
    return -EPERM;
  string erasure_code_profile;
  stringstream ss;
  string ruleset_name;
  if (m->auid)
    return prepare_new_pool(m->name, m->auid, m->crush_rule, ruleset_name,
			    0, 0,
                            erasure_code_profile,
			    pg_pool_t::TYPE_REPLICATED, 0, &ss);
  else
    return prepare_new_pool(m->name, session->auid, m->crush_rule, ruleset_name,
			    0, 0,
                            erasure_code_profile,
			    pg_pool_t::TYPE_REPLICATED, 0, &ss);
}

int OSDMonitor::crush_rename_bucket(const string& srcname,
				    const string& dstname,
				    ostream *ss)
{
  int ret;
  //
  // Avoid creating a pending crush if it does not already exists and
  // the rename would fail.
  //
  if (!_have_pending_crush()) {
    ret = _get_stable_crush().can_rename_bucket(srcname,
						dstname,
						ss);
    if (ret)
      return ret;
  }

  CrushWrapper newcrush;
  _get_pending_crush(newcrush);

  ret = newcrush.rename_bucket(srcname,
			       dstname,
			       ss);
  if (ret)
    return ret;

  pending_inc.crush.clear();
  newcrush.encode(pending_inc.crush);
  *ss << "renamed bucket " << srcname << " into " << dstname;
  return 0;
}

int OSDMonitor::normalize_profile(ErasureCodeProfile &profile, ostream *ss)
{
  ErasureCodeInterfaceRef erasure_code;
  ErasureCodePluginRegistry &instance = ErasureCodePluginRegistry::instance();
  ErasureCodeProfile::const_iterator plugin = profile.find("plugin");
  int err = instance.factory(plugin->second,
			     g_conf->erasure_code_dir,
			     profile, &erasure_code, ss);
  if (err)
    return err;
  return erasure_code->init(profile, ss);
}

int OSDMonitor::crush_ruleset_create_erasure(const string &name,
					     const string &profile,
					     int *ruleset,
					     ostream *ss)
{
  int ruleid = osdmap.crush->get_rule_id(name);
  if (ruleid != -ENOENT) {
    *ruleset = osdmap.crush->get_rule_mask_ruleset(ruleid);
    return -EEXIST;
  }

  CrushWrapper newcrush;
  _get_pending_crush(newcrush);

  ruleid = newcrush.get_rule_id(name);
  if (ruleid != -ENOENT) {
    *ruleset = newcrush.get_rule_mask_ruleset(ruleid);
    return -EALREADY;
  } else {
    ErasureCodeInterfaceRef erasure_code;
    int err = get_erasure_code(profile, &erasure_code, ss);
    if (err) {
      *ss << "failed to load plugin using profile " << profile << std::endl;
      return err;
    }

    err = erasure_code->create_ruleset(name, newcrush, ss);
    erasure_code.reset();
    if (err < 0)
      return err;
    *ruleset = err;
    pending_inc.crush.clear();
    newcrush.encode(pending_inc.crush);
    return 0;
  }
}

int OSDMonitor::get_erasure_code(const string &erasure_code_profile,
				 ErasureCodeInterfaceRef *erasure_code,
				 ostream *ss) const
{
  if (pending_inc.has_erasure_code_profile(erasure_code_profile))
    return -EAGAIN;
  ErasureCodeProfile profile =
    osdmap.get_erasure_code_profile(erasure_code_profile);
  ErasureCodeProfile::const_iterator plugin =
    profile.find("plugin");
  if (plugin == profile.end()) {
    *ss << "cannot determine the erasure code plugin"
	<< " because there is no 'plugin' entry in the erasure_code_profile "
	<< profile << std::endl;
    return -EINVAL;
  }
  ErasureCodePluginRegistry &instance = ErasureCodePluginRegistry::instance();
  return instance.factory(plugin->second,
			  g_conf->erasure_code_dir,
			  profile, erasure_code, ss);
}

int OSDMonitor::check_cluster_features(uint64_t features,
				       stringstream &ss)
{
  stringstream unsupported_ss;
  int unsupported_count = 0;
  if ((mon->get_quorum_features() & features) != features) {
    unsupported_ss << "the monitor cluster";
    ++unsupported_count;
  }

  set<int32_t> up_osds;
  osdmap.get_up_osds(up_osds);
  for (set<int32_t>::iterator it = up_osds.begin();
       it != up_osds.end(); ++it) {
    const osd_xinfo_t &xi = osdmap.get_xinfo(*it);
    if ((xi.features & features) != features) {
      if (unsupported_count > 0)
	unsupported_ss << ", ";
      unsupported_ss << "osd." << *it;
      unsupported_count ++;
    }
  }

  if (unsupported_count > 0) {
    ss << "features " << features << " unsupported by: "
       << unsupported_ss.str();
    return -ENOTSUP;
  }

  // check pending osd state, too!
  for (map<int32_t,osd_xinfo_t>::const_iterator p =
	 pending_inc.new_xinfo.begin();
       p != pending_inc.new_xinfo.end(); ++p) {
    const osd_xinfo_t &xi = p->second;
    if ((xi.features & features) != features) {
      dout(10) << __func__ << " pending osd." << p->first
	       << " features are insufficient; retry" << dendl;
      return -EAGAIN;
    }
  }

  return 0;
}

bool OSDMonitor::validate_crush_against_features(const CrushWrapper *newcrush,
                                                 stringstream& ss)
{
  OSDMap::Incremental new_pending = pending_inc;
  ::encode(*newcrush, new_pending.crush);
  OSDMap newmap;
  newmap.deepish_copy_from(osdmap);
  newmap.apply_incremental(new_pending);

  uint64_t features =
    newmap.get_features(CEPH_ENTITY_TYPE_MON, NULL) |
    newmap.get_features(CEPH_ENTITY_TYPE_OSD, NULL);

  stringstream features_ss;
  int r = check_cluster_features(features, features_ss);
  if (!r)
    return true;

  ss << "Could not change CRUSH: " << features_ss.str();
  return false;
}

bool OSDMonitor::erasure_code_profile_in_use(const map<int64_t, pg_pool_t> &pools,
					     const string &profile,
					     ostream *ss)
{
  bool found = false;
  for (map<int64_t, pg_pool_t>::const_iterator p = pools.begin();
       p != pools.end();
       ++p) {
    if (p->second.erasure_code_profile == profile) {
      *ss << osdmap.pool_name[p->first] << " ";
      found = true;
    }
  }
  if (found) {
    *ss << "pool(s) are using the erasure code profile '" << profile << "'";
  }
  return found;
}

int OSDMonitor::parse_erasure_code_profile(const vector<string> &erasure_code_profile,
					   map<string,string> *erasure_code_profile_map,
					   ostream *ss)
{
  int r = get_json_str_map(g_conf->osd_pool_default_erasure_code_profile,
		           *ss,
		           erasure_code_profile_map);
  if (r)
    return r;
  assert((*erasure_code_profile_map).count("plugin"));
  string default_plugin = (*erasure_code_profile_map)["plugin"];
  map<string,string> user_map;
  for (vector<string>::const_iterator i = erasure_code_profile.begin();
       i != erasure_code_profile.end();
       ++i) {
    size_t equal = i->find('=');
    if (equal == string::npos) {
      user_map[*i] = string();
      (*erasure_code_profile_map)[*i] = string();
    } else {
      const string key = i->substr(0, equal);
      equal++;
      const string value = i->substr(equal);
      user_map[key] = value;
      (*erasure_code_profile_map)[key] = value;
    }
  }

  if (user_map.count("plugin") && user_map["plugin"] != default_plugin)
    (*erasure_code_profile_map) = user_map;

  return 0;
}

int OSDMonitor::prepare_pool_size(const unsigned pool_type,
				  const string &erasure_code_profile,
				  unsigned *size, unsigned *min_size,
				  ostream *ss)
{
  int err = 0;
  switch (pool_type) {
  case pg_pool_t::TYPE_REPLICATED:
    *size = g_conf->osd_pool_default_size;
    *min_size = g_conf->get_osd_pool_default_min_size();
    break;
  case pg_pool_t::TYPE_ERASURE:
    {
      ErasureCodeInterfaceRef erasure_code;
      err = get_erasure_code(erasure_code_profile, &erasure_code, ss);
      if (err == 0) {
	*size = erasure_code->get_chunk_count();
	*min_size = erasure_code->get_data_chunk_count();
      }
    }
    break;
  default:
    *ss << "prepare_pool_size: " << pool_type << " is not a known pool type";
    err = -EINVAL;
    break;
  }
  return err;
}

int OSDMonitor::prepare_pool_stripe_width(const unsigned pool_type,
					  const string &erasure_code_profile,
					  uint32_t *stripe_width,
					  ostream *ss)
{
  int err = 0;
  switch (pool_type) {
  case pg_pool_t::TYPE_REPLICATED:
    // ignored
    break;
  case pg_pool_t::TYPE_ERASURE:
    {
      ErasureCodeInterfaceRef erasure_code;
      err = get_erasure_code(erasure_code_profile, &erasure_code, ss);
      uint32_t desired_stripe_width = g_conf->osd_pool_erasure_code_stripe_width;
      if (err == 0)
	*stripe_width = erasure_code->get_data_chunk_count() *
	  erasure_code->get_chunk_size(desired_stripe_width);
    }
    break;
  default:
    *ss << "prepare_pool_stripe_width: "
       << pool_type << " is not a known pool type";
    err = -EINVAL;
    break;
  }
  return err;
}

int OSDMonitor::prepare_pool_crush_ruleset(const unsigned pool_type,
					   const string &erasure_code_profile,
					   const string &ruleset_name,
					   int *crush_ruleset,
					   ostream *ss)
{

  if (*crush_ruleset < 0) {
    switch (pool_type) {
    case pg_pool_t::TYPE_REPLICATED:
      {
	if (ruleset_name == "") {
	  //Use default ruleset
	  *crush_ruleset = osdmap.crush->get_osd_pool_default_crush_replicated_ruleset(g_ceph_context);
	  if (*crush_ruleset < 0) {
	    // Errors may happen e.g. if no valid ruleset is available
	    *ss << "No suitable CRUSH ruleset exists, check "
                << "'osd pool default crush *' config options";
	    return -ENOENT;
	  }
	} else {
	  return get_crush_ruleset(ruleset_name, crush_ruleset, ss);
	}
      }
      break;
    case pg_pool_t::TYPE_ERASURE:
      {
	int err = crush_ruleset_create_erasure(ruleset_name,
					       erasure_code_profile,
					       crush_ruleset, ss);
	switch (err) {
	case -EALREADY:
	  dout(20) << "prepare_pool_crush_ruleset: ruleset "
		   << ruleset_name << " try again" << dendl;
	  // fall through
	case 0:
	  // need to wait for the crush rule to be proposed before proceeding
	  err = -EAGAIN;
	  break;
	case -EEXIST:
	  err = 0;
	  break;
 	}
	return err;
      }
      break;
    default:
      *ss << "prepare_pool_crush_ruleset: " << pool_type
	 << " is not a known pool type";
      return -EINVAL;
      break;
    }
  } else {
    if (!osdmap.crush->ruleset_exists(*crush_ruleset)) {
      *ss << "CRUSH ruleset " << *crush_ruleset << " not found";
      return -ENOENT;
    }
  }

  return 0;
}

int OSDMonitor::get_crush_ruleset(const string &ruleset_name,
				  int *crush_ruleset,
				  ostream *ss)
{
  int ret;
  ret = osdmap.crush->get_rule_id(ruleset_name);
  if (ret != -ENOENT) {
    // found it, use it
    *crush_ruleset = ret;
  } else {
    CrushWrapper newcrush;
    _get_pending_crush(newcrush);

    ret = newcrush.get_rule_id(ruleset_name);
    if (ret != -ENOENT) {
      // found it, wait for it to be proposed
      dout(20) << __func__ << ": ruleset " << ruleset_name
	       << " try again" << dendl;
      return -EAGAIN;
    } else {
      //Cannot find it , return error
      *ss << "specified ruleset " << ruleset_name << " doesn't exist";
      return ret;
    }
  }
  return 0;
}

/**
 * @param name The name of the new pool
 * @param auid The auid of the pool owner. Can be -1
 * @param crush_ruleset The crush rule to use. If <0, will use the system default
 * @param crush_ruleset_name The crush rule to use, if crush_rulset <0
 * @param pg_num The pg_num to use. If set to 0, will use the system default
 * @param pgp_num The pgp_num to use. If set to 0, will use the system default
 * @param erasure_code_profile The profile name in OSDMap to be used for erasure code
 * @param pool_type TYPE_ERASURE, or TYPE_REP
 * @param expected_num_objects expected number of objects on the pool
 * @param ss human readable error message, if any.
 *
 * @return 0 on success, negative errno on failure.
 */
int OSDMonitor::prepare_new_pool(string& name, uint64_t auid,
				 int crush_ruleset,
				 const string &crush_ruleset_name,
                                 unsigned pg_num, unsigned pgp_num,
				 const string &erasure_code_profile,
                                 const unsigned pool_type,
                                 const uint64_t expected_num_objects,
				 ostream *ss)
{
  if (name.length() == 0)
    return -EINVAL;
  if (pg_num == 0)
    pg_num = g_conf->osd_pool_default_pg_num;
  if (pgp_num == 0)
    pgp_num = g_conf->osd_pool_default_pgp_num;
  if (pg_num > (unsigned)g_conf->mon_max_pool_pg_num) {
    *ss << "'pg_num' must be greater than 0 and less than or equal to "
        << g_conf->mon_max_pool_pg_num
        << " (you may adjust 'mon max pool pg num' for higher values)";
    return -ERANGE;
  }
  if (pgp_num > pg_num) {
    *ss << "'pgp_num' must be greater than 0 and lower or equal than 'pg_num'"
        << ", which in this case is " << pg_num;
    return -ERANGE;
  }
  int r;
  r = prepare_pool_crush_ruleset(pool_type, erasure_code_profile,
				 crush_ruleset_name, &crush_ruleset, ss);
  if (r) {
    dout(10) << " prepare_pool_crush_ruleset returns " << r << dendl;
    return r;
  }
  CrushWrapper newcrush;
  _get_pending_crush(newcrush);
  CrushTester tester(newcrush, *ss);
  r = tester.test_with_crushtool(g_conf->crushtool.c_str(),
				 osdmap.get_max_osd(),
				 g_conf->mon_lease);
  if (r) {
    dout(10) << " tester.test_with_crushtool returns " << r << dendl;
    return r;
  }
  unsigned size, min_size;
  r = prepare_pool_size(pool_type, erasure_code_profile, &size, &min_size, ss);
  if (r) {
    dout(10) << " prepare_pool_size returns " << r << dendl;
    return r;
  }
  uint32_t stripe_width = 0;
  r = prepare_pool_stripe_width(pool_type, erasure_code_profile, &stripe_width, ss);
  if (r) {
    dout(10) << " prepare_pool_stripe_width returns " << r << dendl;
    return r;
  }

  for (map<int64_t,string>::iterator p = pending_inc.new_pool_names.begin();
       p != pending_inc.new_pool_names.end();
       ++p) {
    if (p->second == name)
      return 0;
  }

  if (-1 == pending_inc.new_pool_max)
    pending_inc.new_pool_max = osdmap.pool_max;
  int64_t pool = ++pending_inc.new_pool_max;
  pg_pool_t empty;
  pg_pool_t *pi = pending_inc.get_new_pool(pool, &empty);
  pi->type = pool_type;
  pi->flags = g_conf->osd_pool_default_flags;
  if (g_conf->osd_pool_default_flag_hashpspool)
    pi->set_flag(pg_pool_t::FLAG_HASHPSPOOL);
  if (g_conf->osd_pool_default_flag_nodelete)
    pi->set_flag(pg_pool_t::FLAG_NODELETE);
  if (g_conf->osd_pool_default_flag_nopgchange)
    pi->set_flag(pg_pool_t::FLAG_NOPGCHANGE);
  if (g_conf->osd_pool_default_flag_nosizechange)
    pi->set_flag(pg_pool_t::FLAG_NOSIZECHANGE);
  if (g_conf->osd_pool_use_gmt_hitset &&
      (osdmap.get_up_osd_features() & CEPH_FEATURE_OSD_HITSET_GMT))
    pi->use_gmt_hitset = true;
  pi->size = size;
  pi->min_size = min_size;
  pi->crush_ruleset = crush_ruleset;
  pi->expected_num_objects = expected_num_objects;
  pi->object_hash = CEPH_STR_HASH_RJENKINS;
  pi->set_pg_num(pg_num);
  pi->set_pgp_num(pgp_num);
  pi->last_change = pending_inc.epoch;
  pi->auid = auid;
  pi->erasure_code_profile = erasure_code_profile;
  pi->stripe_width = stripe_width;
  pi->cache_target_dirty_ratio_micro =
    g_conf->osd_pool_default_cache_target_dirty_ratio * 1000000;
  pi->cache_target_dirty_high_ratio_micro =
    g_conf->osd_pool_default_cache_target_dirty_high_ratio * 1000000;
  pi->cache_target_full_ratio_micro =
    g_conf->osd_pool_default_cache_target_full_ratio * 1000000;
  pi->cache_min_flush_age = g_conf->osd_pool_default_cache_min_flush_age;
  pi->cache_min_evict_age = g_conf->osd_pool_default_cache_min_evict_age;
  pending_inc.new_pool_names[pool] = name;
  return 0;
}

bool OSDMonitor::prepare_set_flag(MonOpRequestRef op, int flag)
{
  op->mark_osdmon_event(__func__);
  ostringstream ss;
  if (pending_inc.new_flags < 0)
    pending_inc.new_flags = osdmap.get_flags();
  pending_inc.new_flags |= flag;
  ss << "set " << OSDMap::get_flag_string(flag);
  wait_for_finished_proposal(op, new Monitor::C_Command(mon, op, 0, ss.str(),
						    get_last_committed() + 1));
  return true;
}

bool OSDMonitor::prepare_unset_flag(MonOpRequestRef op, int flag)
{
  op->mark_osdmon_event(__func__);
  ostringstream ss;
  if (pending_inc.new_flags < 0)
    pending_inc.new_flags = osdmap.get_flags();
  pending_inc.new_flags &= ~flag;
  ss << "unset " << OSDMap::get_flag_string(flag);
  wait_for_finished_proposal(op, new Monitor::C_Command(mon, op, 0, ss.str(),
						    get_last_committed() + 1));
  return true;
}

int OSDMonitor::parse_osd_id(const char *s, stringstream *pss)
{
  // osd.NNN?
  if (strncmp(s, "osd.", 4) == 0) {
    s += 4;
  }

  // NNN?
  ostringstream ss;
  long id = parse_pos_long(s, &ss);
  if (id < 0) {
    *pss << ss.str();
    return id;
  }
  if (id > 0xffff) {
    *pss << "osd id " << id << " is too large";
    return -ERANGE;
  }
  return id;
}


/**
 * Special setter for crash_replay_interval on a pool.  Equivalent to
 * using prepare_command_pool_set, but in a form convenient for use
 * from MDSMonitor rather than from an administrative command.
 */
int OSDMonitor::set_crash_replay_interval(const int64_t pool_id, const uint32_t cri)
{
  pg_pool_t p;
  if (pending_inc.new_pools.count(pool_id)) {
    p = pending_inc.new_pools[pool_id];
  } else {
    const pg_pool_t *p_ptr = osdmap.get_pg_pool(pool_id);
    if (p_ptr == NULL) {
      return -ENOENT;
    } else {
      p = *p_ptr;
    }
  }

  dout(10) << "Set pool " << pool_id << " crash_replay_interval=" << cri << dendl;
  p.crash_replay_interval = cri;
  p.last_change = pending_inc.epoch;
  pending_inc.new_pools[pool_id] = p;

  return 0;
}


int OSDMonitor::prepare_command_pool_set(map<string,cmd_vartype> &cmdmap,
                                         stringstream& ss)
{
  string poolstr;
  cmd_getval(g_ceph_context, cmdmap, "pool", poolstr);
  int64_t pool = osdmap.lookup_pg_pool_name(poolstr.c_str());
  if (pool < 0) {
    ss << "unrecognized pool '" << poolstr << "'";
    return -ENOENT;
  }
  string var;
  cmd_getval(g_ceph_context, cmdmap, "var", var);

  pg_pool_t p = *osdmap.get_pg_pool(pool);
  if (pending_inc.new_pools.count(pool))
    p = pending_inc.new_pools[pool];

  // accept val as a json string in the normal case (current
  // generation monitor).  parse out int or float values from the
  // string as needed.  however, if it is not a string, try to pull
  // out an int, in case an older monitor with an older json schema is
  // forwarding a request.
  string val;
  string interr, floaterr;
  int64_t n = 0;
  double f = 0;
  int64_t uf = 0;  // micro-f
  if (!cmd_getval(g_ceph_context, cmdmap, "val", val)) {
    // wasn't a string; maybe an older mon forwarded json with an int?
    if (!cmd_getval(g_ceph_context, cmdmap, "val", n))
      return -EINVAL;  // no value!
  } else {
    // we got a string.  see if it contains an int.
    n = strict_strtoll(val.c_str(), 10, &interr);
    // or a float
    f = strict_strtod(val.c_str(), &floaterr);
    uf = llrintl(f * (double)1000000.0);
  }

  if (!p.is_tier() &&
      (var == "hit_set_type" || var == "hit_set_period" ||
       var == "hit_set_count" || var == "hit_set_fpp" ||
       var == "target_max_objects" || var == "target_max_bytes" ||
       var == "cache_target_full_ratio" || var == "cache_target_dirty_ratio" ||
       var == "cache_target_dirty_high_ratio" ||
       var == "cache_min_flush_age" || var == "cache_min_evict_age")) {
    ss << "pool '" << poolstr << "' is not a tier pool: variable not applicable";
    return -EACCES;
  }

  if (var == "size") {
    if (p.has_flag(pg_pool_t::FLAG_NOSIZECHANGE)) {
      ss << "pool size change is disabled; you must unset nosizechange flag for the pool first";
      return -EPERM;
    }
    if (p.type == pg_pool_t::TYPE_ERASURE) {
      ss << "can not change the size of an erasure-coded pool";
      return -ENOTSUP;
    }
    if (interr.length()) {
      ss << "error parsing integer value '" << val << "': " << interr;
      return -EINVAL;
    }
    if (n <= 0 || n > 10) {
      ss << "pool size must be between 1 and 10";
      return -EINVAL;
    }
    p.size = n;
    if (n < p.min_size)
      p.min_size = n;
  } else if (var == "min_size") {
    if (p.has_flag(pg_pool_t::FLAG_NOSIZECHANGE)) {
      ss << "pool min size change is disabled; you must unset nosizechange flag for the pool first";
      return -EPERM;
    }
    if (interr.length()) {
      ss << "error parsing integer value '" << val << "': " << interr;
      return -EINVAL;
    }

    if (p.type != pg_pool_t::TYPE_ERASURE) {
      if (n < 1 || n > p.size) {
	ss << "pool min_size must be between 1 and " << (int)p.size;
	return -EINVAL;
      }
    } else {
       ErasureCodeInterfaceRef erasure_code;
       int k;
       stringstream tmp;
       int err = get_erasure_code(p.erasure_code_profile, &erasure_code, &tmp);
       if (err == 0) {
	 k = erasure_code->get_data_chunk_count();
       } else {
	 ss << __func__ << " get_erasure_code failed: " << tmp.rdbuf();
	 return err;;
       }

       if (n < k || n > p.size) {
	 ss << "pool min_size must be between " << k << " and " << (int)p.size;
	 return -EINVAL;
       }
    }
    p.min_size = n;
  } else if (var == "auid") {
    if (interr.length()) {
      ss << "error parsing integer value '" << val << "': " << interr;
      return -EINVAL;
    }
    p.auid = n;
  } else if (var == "crash_replay_interval") {
    if (interr.length()) {
      ss << "error parsing integer value '" << val << "': " << interr;
      return -EINVAL;
    }
    p.crash_replay_interval = n;
  } else if (var == "pg_num") {
    if (p.has_flag(pg_pool_t::FLAG_NOPGCHANGE)) {
      ss << "pool pg_num change is disabled; you must unset nopgchange flag for the pool first";
      return -EPERM;
    }
    if (interr.length()) {
      ss << "error parsing integer value '" << val << "': " << interr;
      return -EINVAL;
    }
    if (n <= (int)p.get_pg_num()) {
      ss << "specified pg_num " << n << " <= current " << p.get_pg_num();
      if (n < (int)p.get_pg_num())
	return -EEXIST;
      return 0;
    }
    string force;
    cmd_getval(g_ceph_context,cmdmap, "force", force);
    if (p.cache_mode != pg_pool_t::CACHEMODE_NONE &&
	force != "--yes-i-really-mean-it") {
      ss << "splits in cache pools must be followed by scrubs and leave sufficient free space to avoid overfilling.  use --yes-i-really-mean-it to force.";
      return -EPERM;
    }
    int expected_osds = MAX(1, MIN(p.get_pg_num(), osdmap.get_num_osds()));
    int64_t new_pgs = n - p.get_pg_num();
    int64_t pgs_per_osd = new_pgs / expected_osds;
    if (pgs_per_osd > g_conf->mon_osd_max_split_count) {
      ss << "specified pg_num " << n << " is too large (creating "
	 << new_pgs << " new PGs on ~" << expected_osds
	 << " OSDs exceeds per-OSD max of " << g_conf->mon_osd_max_split_count
	 << ')';
      return -E2BIG;
    }
    for(set<pg_t>::iterator i = mon->pgmon()->pg_map.creating_pgs.begin();
	i != mon->pgmon()->pg_map.creating_pgs.end();
	++i) {
      if (i->m_pool == static_cast<uint64_t>(pool)) {
	ss << "currently creating pgs, wait";
	return -EBUSY;
      }
    }
    p.set_pg_num(n);
  } else if (var == "pgp_num") {
    if (p.has_flag(pg_pool_t::FLAG_NOPGCHANGE)) {
      ss << "pool pgp_num change is disabled; you must unset nopgchange flag for the pool first";
      return -EPERM;
    }
    if (interr.length()) {
      ss << "error parsing integer value '" << val << "': " << interr;
      return -EINVAL;
    }
    if (n <= 0) {
      ss << "specified pgp_num must > 0, but you set to " << n;
      return -EINVAL;
    }
    if (n > (int)p.get_pg_num()) {
      ss << "specified pgp_num " << n << " > pg_num " << p.get_pg_num();
      return -EINVAL;
    }
    for(set<pg_t>::iterator i = mon->pgmon()->pg_map.creating_pgs.begin();
	i != mon->pgmon()->pg_map.creating_pgs.end();
	++i) {
      if (i->m_pool == static_cast<uint64_t>(pool)) {
	ss << "currently creating pgs, wait";
	return -EBUSY;
      }
    }
    p.set_pgp_num(n);
  } else if (var == "crush_ruleset") {
    if (interr.length()) {
      ss << "error parsing integer value '" << val << "': " << interr;
      return -EINVAL;
    }
    if (!osdmap.crush->ruleset_exists(n)) {
      ss << "crush ruleset " << n << " does not exist";
      return -ENOENT;
    }
    p.crush_ruleset = n;
  } else if (var == "hashpspool" || var == "nodelete" || var == "nopgchange" ||
	     var == "nosizechange") {
    uint64_t flag = pg_pool_t::get_flag_by_name(var);
    // make sure we only compare against 'n' if we didn't receive a string
    if (val == "true" || (interr.empty() && n == 1)) {
      p.set_flag(flag);
    } else if (val == "false" || (interr.empty() && n == 0)) {
      p.unset_flag(flag);
    } else {
      ss << "expecting value 'true', 'false', '0', or '1'";
      return -EINVAL;
    }
  } else if (var == "hit_set_type") {
    if (val == "none")
      p.hit_set_params = HitSet::Params();
    else {
      int err = check_cluster_features(CEPH_FEATURE_OSD_CACHEPOOL, ss);
      if (err)
	return err;
      if (val == "bloom") {
	BloomHitSet::Params *bsp = new BloomHitSet::Params;
	bsp->set_fpp(g_conf->osd_pool_default_hit_set_bloom_fpp);
	p.hit_set_params = HitSet::Params(bsp);
      } else if (val == "explicit_hash")
	p.hit_set_params = HitSet::Params(new ExplicitHashHitSet::Params);
      else if (val == "explicit_object")
	p.hit_set_params = HitSet::Params(new ExplicitObjectHitSet::Params);
      else {
	ss << "unrecognized hit_set type '" << val << "'";
	return -EINVAL;
      }
    }
  } else if (var == "hit_set_period") {
    if (interr.length()) {
      ss << "error parsing integer value '" << val << "': " << interr;
      return -EINVAL;
    }
    p.hit_set_period = n;
  } else if (var == "hit_set_count") {

    if (interr.length()) {
      ss << "error parsing integer value '" << val << "': " << interr;
      return -EINVAL;
    }
    p.hit_set_count = n;
  } else if (var == "hit_set_fpp") {
    if (floaterr.length()) {
      ss << "error parsing floating point value '" << val << "': " << floaterr;
      return -EINVAL;
    }
    if (p.hit_set_params.get_type() != HitSet::TYPE_BLOOM) {
      ss << "hit set is not of type Bloom; invalid to set a false positive rate!";
      return -EINVAL;
    }
    BloomHitSet::Params *bloomp = static_cast<BloomHitSet::Params*>(p.hit_set_params.impl.get());
    bloomp->set_fpp(f);
  } else if (var == "use_gmt_hitset") {
    if (val == "true" || (interr.empty() && n == 1)) {
      if (!(osdmap.get_up_osd_features() & CEPH_FEATURE_OSD_HITSET_GMT)) {
	ss << "not all OSDs support GMT hit set.";
	return -EINVAL;
      }
      p.use_gmt_hitset = true;
    } else {
      ss << "expecting value 'true' or '1'";
      return -EINVAL;
    }
  } else if (var == "debug_fake_ec_pool") {
    if (val == "true" || (interr.empty() && n == 1)) {
      p.flags |= pg_pool_t::FLAG_DEBUG_FAKE_EC_POOL;
    }
  } else if (var == "target_max_objects") {
    if (interr.length()) {
      ss << "error parsing int '" << val << "': " << interr;
      return -EINVAL;
    }
    p.target_max_objects = n;
  } else if (var == "target_max_bytes") {
    if (interr.length()) {
      ss << "error parsing int '" << val << "': " << interr;
      return -EINVAL;
    }
    p.target_max_bytes = n;
  } else if (var == "cache_target_dirty_ratio") {
    if (floaterr.length()) {
      ss << "error parsing float '" << val << "': " << floaterr;
      return -EINVAL;
    }
    if (f < 0 || f > 1.0) {
      ss << "value must be in the range 0..1";
      return -ERANGE;
    }
    p.cache_target_dirty_ratio_micro = uf;
  } else if (var == "cache_target_dirty_high_ratio") {
    if (floaterr.length()) {
      ss << "error parsing float '" << val << "': " << floaterr;
      return -EINVAL;
    }
    if (f < 0 || f > 1.0) {
      ss << "value must be in the range 0..1";
      return -ERANGE;
    }
    p.cache_target_dirty_high_ratio_micro = uf;
  } else if (var == "cache_target_full_ratio") {
    if (floaterr.length()) {
      ss << "error parsing float '" << val << "': " << floaterr;
      return -EINVAL;
    }
    if (f < 0 || f > 1.0) {
      ss << "value must be in the range 0..1";
      return -ERANGE;
    }
    p.cache_target_full_ratio_micro = uf;
  } else if (var == "cache_min_flush_age") {
    if (interr.length()) {
      ss << "error parsing int '" << val << "': " << interr;
      return -EINVAL;
    }
    p.cache_min_flush_age = n;
  } else if (var == "cache_min_evict_age") {
    if (interr.length()) {
      ss << "error parsing int '" << val << "': " << interr;
      return -EINVAL;
    }
    p.cache_min_evict_age = n;
  } else if (var == "min_read_recency_for_promote") {
    if (interr.length()) {
      ss << "error parsing integer value '" << val << "': " << interr;
      return -EINVAL;
    }
    p.min_read_recency_for_promote = n;
  } else if (var == "write_fadvise_dontneed") {
    if (val == "true" || (interr.empty() && n == 1)) {
      p.flags |= pg_pool_t::FLAG_WRITE_FADVISE_DONTNEED;
    } else if (val == "false" || (interr.empty() && n == 0)) {
      p.flags &= ~pg_pool_t::FLAG_WRITE_FADVISE_DONTNEED;
    } else {
      ss << "expecting value 'true', 'false', '0', or '1'";
      return -EINVAL;
    }
  } else if (var == "min_write_recency_for_promote") {
    if (interr.length()) {
      ss << "error parsing integer value '" << val << "': " << interr;
      return -EINVAL;
    }
    p.min_write_recency_for_promote = n;
  } else {
    ss << "unrecognized variable '" << var << "'";
    return -EINVAL;
  }
  ss << "set pool " << pool << " " << var << " to " << val;
  p.last_change = pending_inc.epoch;
  pending_inc.new_pools[pool] = p;
  return 0;
}

bool OSDMonitor::prepare_command(MonOpRequestRef op)
{
  op->mark_osdmon_event(__func__);
  MMonCommand *m = static_cast<MMonCommand*>(op->get_req());
  stringstream ss;
  map<string, cmd_vartype> cmdmap;
  if (!cmdmap_from_json(m->cmd, &cmdmap, ss)) {
    string rs = ss.str();
    mon->reply_command(op, -EINVAL, rs, get_last_committed());
    return true;
  }

  MonSession *session = m->get_session();
  if (!session) {
    mon->reply_command(op, -EACCES, "access denied", get_last_committed());
    return true;
  }

  return prepare_command_impl(op, cmdmap);
}

bool OSDMonitor::prepare_command_impl(MonOpRequestRef op,
				      map<string,cmd_vartype> &cmdmap)
{
  op->mark_osdmon_event(__func__);
  MMonCommand *m = static_cast<MMonCommand*>(op->get_req());
  bool ret = false;
  stringstream ss;
  string rs;
  bufferlist rdata;
  int err = 0;

  string format;
  cmd_getval(g_ceph_context, cmdmap, "format", format, string("plain"));
  boost::scoped_ptr<Formatter> f(Formatter::create(format));

  string prefix;
  cmd_getval(g_ceph_context, cmdmap, "prefix", prefix);

  int64_t osdid;
  string name;
  bool osdid_present = cmd_getval(g_ceph_context, cmdmap, "id", osdid);
  if (osdid_present) {
    ostringstream oss;
    oss << "osd." << osdid;
    name = oss.str();
  }

  // Even if there's a pending state with changes that could affect
  // a command, considering that said state isn't yet committed, we
  // just don't care about those changes if the command currently being
  // handled acts as a no-op against the current committed state.
  // In a nutshell, we assume this command  happens *before*.
  //
  // Let me make this clearer:
  //
  //   - If we have only one client, and that client issues some
  //     operation that would conflict with this operation  but is
  //     still on the pending state, then we would be sure that said
  //     operation wouldn't have returned yet, so the client wouldn't
  //     issue this operation (unless the client didn't wait for the
  //     operation to finish, and that would be the client's own fault).
  //
  //   - If we have more than one client, each client will observe
  //     whatever is the state at the moment of the commit.  So, if we
  //     have two clients, one issuing an unlink and another issuing a
  //     link, and if the link happens while the unlink is still on the
  //     pending state, from the link's point-of-view this is a no-op.
  //     If different clients are issuing conflicting operations and
  //     they care about that, then the clients should make sure they
  //     enforce some kind of concurrency mechanism -- from our
  //     perspective that's what Douglas Adams would call an SEP.
  //
  // This should be used as a general guideline for most commands handled
  // in this function.  Adapt as you see fit, but please bear in mind that
  // this is the expected behavior.


  if (prefix == "osd setcrushmap" ||
      (prefix == "osd crush set" && !osdid_present)) {
    dout(10) << "prepare_command setting new crush map" << dendl;
    bufferlist data(m->get_data());
    CrushWrapper crush;
    try {
      bufferlist::iterator bl(data.begin());
      crush.decode(bl);
    }
    catch (const std::exception &e) {
      err = -EINVAL;
      ss << "Failed to parse crushmap: " << e.what();
      goto reply;
    }

    if (!validate_crush_against_features(&crush, ss)) {
      err = -EINVAL;
      goto reply;
    }

    // sanity check: test some inputs to make sure this map isn't totally broken
    dout(10) << " testing map" << dendl;
    stringstream ess;
    CrushTester tester(crush, ess);
    // XXX: Use mon_lease as a timeout value for crushtool.
    // If the crushtool consistently takes longer than 'mon_lease' seconds,
    // then we would consistently trigger an election before the command
    // finishes, having a flapping monitor unable to hold quorum.
    int r = tester.test_with_crushtool(g_conf->crushtool.c_str(),
				       osdmap.get_max_osd(),
				       g_conf->mon_lease);
    if (r < 0) {
      derr << "error on crush map: " << ess.str() << dendl;
      ss << "Failed to parse crushmap: " << ess.str();
      err = r;
      goto reply;
    }

    dout(10) << " result " << ess.str() << dendl;

    pending_inc.crush = data;
    ss << "set crush map";
    goto update;
  } else if (prefix == "osd crush add-bucket") {
    // os crush add-bucket <name> <type>
    string name, typestr;
    cmd_getval(g_ceph_context, cmdmap, "name", name);
    cmd_getval(g_ceph_context, cmdmap, "type", typestr);

    if (!_have_pending_crush() &&
	_get_stable_crush().name_exists(name)) {
      ss << "bucket '" << name << "' already exists";
      goto reply;
    }

    CrushWrapper newcrush;
    _get_pending_crush(newcrush);

    if (newcrush.name_exists(name)) {
      ss << "bucket '" << name << "' already exists";
      goto update;
    }
    int type = newcrush.get_type_id(typestr);
    if (type < 0) {
      ss << "type '" << typestr << "' does not exist";
      err = -EINVAL;
      goto reply;
    }
    if (type == 0) {
      ss << "type '" << typestr << "' is for devices, not buckets";
      err = -EINVAL;
      goto reply;
    }
    int bucketno;
    err = newcrush.add_bucket(0, 0,
			      CRUSH_HASH_DEFAULT, type, 0, NULL,
			      NULL, &bucketno);
    if (err < 0) {
      ss << "add_bucket error: '" << cpp_strerror(err) << "'";
      goto reply;
    }
    err = newcrush.set_item_name(bucketno, name);
    if (err < 0) {
      ss << "error setting bucket name to '" << name << "'";
      goto reply;
    }

    pending_inc.crush.clear();
    newcrush.encode(pending_inc.crush);
    ss << "added bucket " << name << " type " << typestr
       << " to crush map";
    goto update;
  } else if (prefix == "osd crush rename-bucket") {
    string srcname, dstname;
    cmd_getval(g_ceph_context, cmdmap, "srcname", srcname);
    cmd_getval(g_ceph_context, cmdmap, "dstname", dstname);

    err = crush_rename_bucket(srcname, dstname, &ss);
    if (err == -EALREADY) // equivalent to success for idempotency
      err = 0;
    if (err)
      goto reply;
    else
      goto update;
  } else if (osdid_present &&
	     (prefix == "osd crush set" || prefix == "osd crush add")) {
    // <OsdName> is 'osd.<id>' or '<id>', passed as int64_t id
    // osd crush set <OsdName> <weight> <loc1> [<loc2> ...]
    // osd crush add <OsdName> <weight> <loc1> [<loc2> ...]

    if (!osdmap.exists(osdid)) {
      err = -ENOENT;
      ss << name << " does not exist.  create it before updating the crush map";
      goto reply;
    }

    double weight;
    if (!cmd_getval(g_ceph_context, cmdmap, "weight", weight)) {
      ss << "unable to parse weight value '"
         << cmd_vartype_stringify(cmdmap["weight"]) << "'";
      err = -EINVAL;
      goto reply;
    }

    string args;
    vector<string> argvec;
    cmd_getval(g_ceph_context, cmdmap, "args", argvec);
    map<string,string> loc;
    CrushWrapper::parse_loc_map(argvec, &loc);

    if (prefix == "osd crush set"
        && !_get_stable_crush().item_exists(osdid)) {
      err = -ENOENT;
      ss << "unable to set item id " << osdid << " name '" << name
         << "' weight " << weight << " at location " << loc
         << ": does not exist";
      goto reply;
    }

    dout(5) << "adding/updating crush item id " << osdid << " name '"
      << name << "' weight " << weight << " at location "
      << loc << dendl;
    CrushWrapper newcrush;
    _get_pending_crush(newcrush);

    string action;
    if (prefix == "osd crush set" ||
        newcrush.check_item_loc(g_ceph_context, osdid, loc, (int *)NULL)) {
      action = "set";
      err = newcrush.update_item(g_ceph_context, osdid, weight, name, loc);
    } else {
      action = "add";
      err = newcrush.insert_item(g_ceph_context, osdid, weight, name, loc);
      if (err == 0)
        err = 1;
    }

    if (err < 0)
      goto reply;

    if (err == 0 && !_have_pending_crush()) {
      ss << action << " item id " << osdid << " name '" << name << "' weight "
        << weight << " at location " << loc << ": no change";
      goto reply;
    }

    pending_inc.crush.clear();
    newcrush.encode(pending_inc.crush);
    ss << action << " item id " << osdid << " name '" << name << "' weight "
      << weight << " at location " << loc << " to crush map";
    getline(ss, rs);
    wait_for_finished_proposal(op, new Monitor::C_Command(mon, op, 0, rs,
						      get_last_committed() + 1));
    return true;

  } else if (prefix == "osd crush create-or-move") {
    do {
      // osd crush create-or-move <OsdName> <initial_weight> <loc1> [<loc2> ...]
      if (!osdmap.exists(osdid)) {
	err = -ENOENT;
	ss << name << " does not exist.  create it before updating the crush map";
	goto reply;
      }

      double weight;
      if (!cmd_getval(g_ceph_context, cmdmap, "weight", weight)) {
        ss << "unable to parse weight value '"
           << cmd_vartype_stringify(cmdmap["weight"]) << "'";
        err = -EINVAL;
        goto reply;
      }

      string args;
      vector<string> argvec;
      cmd_getval(g_ceph_context, cmdmap, "args", argvec);
      map<string,string> loc;
      CrushWrapper::parse_loc_map(argvec, &loc);

      dout(0) << "create-or-move crush item name '" << name << "' initial_weight " << weight
	      << " at location " << loc << dendl;

      CrushWrapper newcrush;
      _get_pending_crush(newcrush);

      err = newcrush.create_or_move_item(g_ceph_context, osdid, weight, name, loc);
      if (err == 0) {
	ss << "create-or-move updated item name '" << name << "' weight " << weight
	   << " at location " << loc << " to crush map";
	break;
      }
      if (err > 0) {
	pending_inc.crush.clear();
	newcrush.encode(pending_inc.crush);
	ss << "create-or-move updating item name '" << name << "' weight " << weight
	   << " at location " << loc << " to crush map";
	getline(ss, rs);
	wait_for_finished_proposal(op, new Monitor::C_Command(mon, op, 0, rs,
						  get_last_committed() + 1));
	return true;
      }
    } while (false);

  } else if (prefix == "osd crush move") {
    do {
      // osd crush move <name> <loc1> [<loc2> ...]

      string args;
      vector<string> argvec;
      cmd_getval(g_ceph_context, cmdmap, "name", name);
      cmd_getval(g_ceph_context, cmdmap, "args", argvec);
      map<string,string> loc;
      CrushWrapper::parse_loc_map(argvec, &loc);

      dout(0) << "moving crush item name '" << name << "' to location " << loc << dendl;
      CrushWrapper newcrush;
      _get_pending_crush(newcrush);

      if (!newcrush.name_exists(name)) {
	err = -ENOENT;
	ss << "item " << name << " does not exist";
	break;
      }
      int id = newcrush.get_item_id(name);

      if (!newcrush.check_item_loc(g_ceph_context, id, loc, (int *)NULL)) {
	err = newcrush.move_bucket(g_ceph_context, id, loc);
	if (err >= 0) {
	  ss << "moved item id " << id << " name '" << name << "' to location " << loc << " in crush map";
	  pending_inc.crush.clear();
	  newcrush.encode(pending_inc.crush);
	  getline(ss, rs);
	  wait_for_finished_proposal(op, new Monitor::C_Command(mon, op, 0, rs,
						   get_last_committed() + 1));
	  return true;
	}
      } else {
	ss << "no need to move item id " << id << " name '" << name << "' to location " << loc << " in crush map";
	err = 0;
      }
    } while (false);

  } else if (prefix == "osd crush link") {
    // osd crush link <name> <loc1> [<loc2> ...]
    string name;
    cmd_getval(g_ceph_context, cmdmap, "name", name);
    vector<string> argvec;
    cmd_getval(g_ceph_context, cmdmap, "args", argvec);
    map<string,string> loc;
    CrushWrapper::parse_loc_map(argvec, &loc);

    // Need an explicit check for name_exists because get_item_id returns
    // 0 on unfound.
    int id = osdmap.crush->get_item_id(name);
    if (!osdmap.crush->name_exists(name)) {
      err = -ENOENT;
      ss << "item " << name << " does not exist";
      goto reply;
    } else {
      dout(5) << "resolved crush name '" << name << "' to id " << id << dendl;
    }
    if (osdmap.crush->check_item_loc(g_ceph_context, id, loc, (int*) NULL)) {
      ss << "no need to move item id " << id << " name '" << name
	 << "' to location " << loc << " in crush map";
      err = 0;
      goto reply;
    }

    dout(5) << "linking crush item name '" << name << "' at location " << loc << dendl;
    CrushWrapper newcrush;
    _get_pending_crush(newcrush);

    if (!newcrush.name_exists(name)) {
      err = -ENOENT;
      ss << "item " << name << " does not exist";
    } else {
      int id = newcrush.get_item_id(name);
      if (!newcrush.check_item_loc(g_ceph_context, id, loc, (int *)NULL)) {
	err = newcrush.link_bucket(g_ceph_context, id, loc);
	if (err >= 0) {
	  ss << "linked item id " << id << " name '" << name
             << "' to location " << loc << " in crush map";
	  pending_inc.crush.clear();
	  newcrush.encode(pending_inc.crush);
	} else {
	  ss << "cannot link item id " << id << " name '" << name
             << "' to location " << loc;
	}
      } else {
	ss << "no need to move item id " << id << " name '" << name
           << "' to location " << loc << " in crush map";
	err = 0;
      }
    }
    wait_for_finished_proposal(op, new Monitor::C_Command(mon, op, err, ss.str(),
					      get_last_committed() + 1));
    return true;
  } else if (prefix == "osd crush rm" ||
	     prefix == "osd crush remove" ||
	     prefix == "osd crush unlink") {
    do {
      // osd crush rm <id> [ancestor]
      CrushWrapper newcrush;
      _get_pending_crush(newcrush);

      string name;
      cmd_getval(g_ceph_context, cmdmap, "name", name);

      if (!osdmap.crush->name_exists(name)) {
	err = 0;
	ss << "device '" << name << "' does not appear in the crush map";
	break;
      }
      if (!newcrush.name_exists(name)) {
	err = 0;
	ss << "device '" << name << "' does not appear in the crush map";
	getline(ss, rs);
	wait_for_finished_proposal(op, new Monitor::C_Command(mon, op, 0, rs,
						  get_last_committed() + 1));
	return true;
      }
      int id = newcrush.get_item_id(name);
      bool unlink_only = prefix == "osd crush unlink";
      string ancestor_str;
      if (cmd_getval(g_ceph_context, cmdmap, "ancestor", ancestor_str)) {
	if (!newcrush.name_exists(ancestor_str)) {
	  err = -ENOENT;
	  ss << "ancestor item '" << ancestor_str
	     << "' does not appear in the crush map";
	  break;
	}
	int ancestor = newcrush.get_item_id(ancestor_str);
	err = newcrush.remove_item_under(g_ceph_context, id, ancestor,
					 unlink_only);
      } else {
	err = newcrush.remove_item(g_ceph_context, id, unlink_only);
      }
      if (err == -ENOENT) {
	ss << "item " << id << " does not appear in that position";
	err = 0;
	break;
      }
      if (err == 0) {
	pending_inc.crush.clear();
	newcrush.encode(pending_inc.crush);
	ss << "removed item id " << id << " name '" << name << "' from crush map";
	getline(ss, rs);
	wait_for_finished_proposal(op, new Monitor::C_Command(mon, op, 0, rs,
						  get_last_committed() + 1));
	return true;
      }
    } while (false);

  } else if (prefix == "osd crush reweight-all") {
    // osd crush reweight <name> <weight>
    CrushWrapper newcrush;
    _get_pending_crush(newcrush);

    newcrush.reweight(g_ceph_context);
    pending_inc.crush.clear();
    newcrush.encode(pending_inc.crush);
    ss << "reweighted crush hierarchy";
    getline(ss, rs);
    wait_for_finished_proposal(op, new Monitor::C_Command(mon, op, 0, rs,
						  get_last_committed() + 1));
    return true;
  } else if (prefix == "osd crush reweight") {
    // osd crush reweight <name> <weight>
    CrushWrapper newcrush;
    _get_pending_crush(newcrush);

    string name;
    cmd_getval(g_ceph_context, cmdmap, "name", name);
    if (!newcrush.name_exists(name)) {
      err = -ENOENT;
      ss << "device '" << name << "' does not appear in the crush map";
      goto reply;
    }

    int id = newcrush.get_item_id(name);
    if (id < 0) {
      ss << "device '" << name << "' is not a leaf in the crush map";
      err = -EINVAL;
      goto reply;
    }
    double w;
    if (!cmd_getval(g_ceph_context, cmdmap, "weight", w)) {
      ss << "unable to parse weight value '"
	 << cmd_vartype_stringify(cmdmap["weight"]) << "'";
      err = -EINVAL;
      goto reply;
    }

    err = newcrush.adjust_item_weightf(g_ceph_context, id, w);
    if (err < 0)
      goto reply;
    pending_inc.crush.clear();
    newcrush.encode(pending_inc.crush);
    ss << "reweighted item id " << id << " name '" << name << "' to " << w
       << " in crush map";
    getline(ss, rs);
    wait_for_finished_proposal(op, new Monitor::C_Command(mon, op, 0, rs,
						  get_last_committed() + 1));
    return true;
  } else if (prefix == "osd crush reweight-subtree") {
    // osd crush reweight <name> <weight>
    CrushWrapper newcrush;
    _get_pending_crush(newcrush);

    string name;
    cmd_getval(g_ceph_context, cmdmap, "name", name);
    if (!newcrush.name_exists(name)) {
      err = -ENOENT;
      ss << "device '" << name << "' does not appear in the crush map";
      goto reply;
    }

    int id = newcrush.get_item_id(name);
    if (id >= 0) {
      ss << "device '" << name << "' is not a subtree in the crush map";
      err = -EINVAL;
      goto reply;
    }
    double w;
    if (!cmd_getval(g_ceph_context, cmdmap, "weight", w)) {
      ss << "unable to parse weight value '"
	 << cmd_vartype_stringify(cmdmap["weight"]) << "'";
      err = -EINVAL;
      goto reply;
    }

    err = newcrush.adjust_subtree_weightf(g_ceph_context, id, w);
    if (err < 0)
      goto reply;
    pending_inc.crush.clear();
    newcrush.encode(pending_inc.crush);
    ss << "reweighted subtree id " << id << " name '" << name << "' to " << w
       << " in crush map";
    getline(ss, rs);
    wait_for_finished_proposal(op, new Monitor::C_Command(mon, op, 0, rs,
					      get_last_committed() + 1));
    return true;
  } else if (prefix == "osd crush tunables") {
    CrushWrapper newcrush;
    _get_pending_crush(newcrush);

    err = 0;
    string profile;
    cmd_getval(g_ceph_context, cmdmap, "profile", profile);
    if (profile == "legacy" || profile == "argonaut") {
      newcrush.set_tunables_legacy();
    } else if (profile == "bobtail") {
      newcrush.set_tunables_bobtail();
    } else if (profile == "firefly") {
      newcrush.set_tunables_firefly();
    } else if (profile == "hammer") {
      newcrush.set_tunables_hammer();
    } else if (profile == "optimal") {
      newcrush.set_tunables_optimal();
    } else if (profile == "default") {
      newcrush.set_tunables_default();
    } else {
      ss << "unrecognized profile '" << profile << "'";
      err = -EINVAL;
      goto reply;
    }

    if (!validate_crush_against_features(&newcrush, ss)) {
      err = -EINVAL;
      goto reply;
    }

    pending_inc.crush.clear();
    newcrush.encode(pending_inc.crush);
    ss << "adjusted tunables profile to " << profile;
    getline(ss, rs);
    wait_for_finished_proposal(op, new Monitor::C_Command(mon, op, 0, rs,
					      get_last_committed() + 1));
    return true;
  } else if (prefix == "osd crush set-tunable") {
    CrushWrapper newcrush;
    _get_pending_crush(newcrush);

    err = 0;
    string tunable;
    cmd_getval(g_ceph_context, cmdmap, "tunable", tunable);

    int64_t value = -1;
    if (!cmd_getval(g_ceph_context, cmdmap, "value", value)) {
      err = -EINVAL;
      ss << "failed to parse integer value " << cmd_vartype_stringify(cmdmap["value"]);
      goto reply;
    }

    if (tunable == "straw_calc_version") {
      if (value < 0 || value > 2) {
	ss << "value must be 0 or 1; got " << value;
	err = -EINVAL;
	goto reply;
      }
      newcrush.set_straw_calc_version(value);
    } else {
      ss << "unrecognized tunable '" << tunable << "'";
      err = -EINVAL;
      goto reply;
    }

    if (!validate_crush_against_features(&newcrush, ss)) {
      err = -EINVAL;
      goto reply;
    }

    pending_inc.crush.clear();
    newcrush.encode(pending_inc.crush);
    ss << "adjusted tunable " << tunable << " to " << value;
    getline(ss, rs);
    wait_for_finished_proposal(op, new Monitor::C_Command(mon, op, 0, rs,
					      get_last_committed() + 1));
    return true;

  } else if (prefix == "osd crush rule create-simple") {
    string name, root, type, mode;
    cmd_getval(g_ceph_context, cmdmap, "name", name);
    cmd_getval(g_ceph_context, cmdmap, "root", root);
    cmd_getval(g_ceph_context, cmdmap, "type", type);
    cmd_getval(g_ceph_context, cmdmap, "mode", mode);
    if (mode == "")
      mode = "firstn";

    if (osdmap.crush->rule_exists(name)) {
      // The name is uniquely associated to a ruleid and the ruleset it contains
      // From the user point of view, the ruleset is more meaningfull.
      ss << "ruleset " << name << " already exists";
      err = 0;
      goto reply;
    }

    CrushWrapper newcrush;
    _get_pending_crush(newcrush);

    if (newcrush.rule_exists(name)) {
      // The name is uniquely associated to a ruleid and the ruleset it contains
      // From the user point of view, the ruleset is more meaningfull.
      ss << "ruleset " << name << " already exists";
      err = 0;
    } else {
      int ruleno = newcrush.add_simple_ruleset(name, root, type, mode,
					       pg_pool_t::TYPE_REPLICATED, &ss);
      if (ruleno < 0) {
	err = ruleno;
	goto reply;
      }

      pending_inc.crush.clear();
      newcrush.encode(pending_inc.crush);
    }
    getline(ss, rs);
    wait_for_finished_proposal(op, new Monitor::C_Command(mon, op, 0, rs,
					      get_last_committed() + 1));
    return true;

  } else if (prefix == "osd erasure-code-profile rm") {
    string name;
    cmd_getval(g_ceph_context, cmdmap, "name", name);

    if (erasure_code_profile_in_use(pending_inc.new_pools, name, &ss))
      goto wait;

    if (erasure_code_profile_in_use(osdmap.pools, name, &ss)) {
      err = -EBUSY;
      goto reply;
    }

    if (osdmap.has_erasure_code_profile(name) ||
	pending_inc.new_erasure_code_profiles.count(name)) {
      if (osdmap.has_erasure_code_profile(name)) {
	pending_inc.old_erasure_code_profiles.push_back(name);
      } else {
	dout(20) << "erasure code profile rm " << name << ": creation canceled" << dendl;
	pending_inc.new_erasure_code_profiles.erase(name);
      }

      getline(ss, rs);
      wait_for_finished_proposal(op, new Monitor::C_Command(mon, op, 0, rs,
							get_last_committed() + 1));
      return true;
    } else {
      ss << "erasure-code-profile " << name << " does not exist";
      err = 0;
      goto reply;
    }

  } else if (prefix == "osd erasure-code-profile set") {
    string name;
    cmd_getval(g_ceph_context, cmdmap, "name", name);
    vector<string> profile;
    cmd_getval(g_ceph_context, cmdmap, "profile", profile);
    bool force;
    if (profile.size() > 0 && profile.back() == "--force") {
      profile.pop_back();
      force = true;
    } else {
      force = false;
    }
    map<string,string> profile_map;
    err = parse_erasure_code_profile(profile, &profile_map, &ss);
    if (err)
      goto reply;
    if (profile_map.find("plugin") == profile_map.end()) {
      ss << "erasure-code-profile " << profile_map
	 << " must contain a plugin entry" << std::endl;
      err = -EINVAL;
      goto reply;
    }
    string plugin = profile_map["plugin"];

    if (pending_inc.has_erasure_code_profile(name)) {
      dout(20) << "erasure code profile " << name << " try again" << dendl;
      goto wait;
    } else {
      if (plugin == "isa" || plugin == "lrc") {
	err = check_cluster_features(CEPH_FEATURE_ERASURE_CODE_PLUGINS_V2, ss);
	if (err == -EAGAIN)
	  goto wait;
	if (err)
	  goto reply;
      } else if (plugin == "shec") {
	err = check_cluster_features(CEPH_FEATURE_ERASURE_CODE_PLUGINS_V3, ss);
	if (err == -EAGAIN)
	  goto wait;
	if (err)
	  goto reply;
      }
      err = normalize_profile(profile_map, &ss);
      if (err)
	goto reply;

      if (osdmap.has_erasure_code_profile(name)) {
	ErasureCodeProfile existing_profile_map =
	  osdmap.get_erasure_code_profile(name);
	err = normalize_profile(existing_profile_map, &ss);
	if (err)
	  goto reply;

	if (existing_profile_map == profile_map) {
	  err = 0;
	  goto reply;
	}
	if (!force) {
	  err = -EPERM;
	  ss << "will not override erasure code profile " << name
	     << " because the existing profile "
	     << existing_profile_map
	     << " is different from the proposed profile "
	     << profile_map;
	  goto reply;
	}
      }

      dout(20) << "erasure code profile set " << name << "="
	       << profile_map << dendl;
      pending_inc.set_erasure_code_profile(name, profile_map);
    }

    getline(ss, rs);
    wait_for_finished_proposal(op, new Monitor::C_Command(mon, op, 0, rs,
                                                      get_last_committed() + 1));
    return true;

  } else if (prefix == "osd crush rule create-erasure") {
    err = check_cluster_features(CEPH_FEATURE_CRUSH_V2, ss);
    if (err == -EAGAIN)
      goto wait;
    if (err)
      goto reply;
    string name, poolstr;
    cmd_getval(g_ceph_context, cmdmap, "name", name);
    string profile;
    cmd_getval(g_ceph_context, cmdmap, "profile", profile);
    if (profile == "")
      profile = "default";
    if (profile == "default") {
      if (!osdmap.has_erasure_code_profile(profile)) {
	if (pending_inc.has_erasure_code_profile(profile)) {
	  dout(20) << "erasure code profile " << profile << " already pending" << dendl;
	  goto wait;
	}

	map<string,string> profile_map;
	err = osdmap.get_erasure_code_profile_default(g_ceph_context,
						      profile_map,
						      &ss);
	if (err)
	  goto reply;
	err = normalize_profile(profile_map, &ss);
	if (err)
	  goto reply;
	dout(20) << "erasure code profile set " << profile << "="
		 << profile_map << dendl;
	pending_inc.set_erasure_code_profile(profile, profile_map);
	goto wait;
      }
    }

    int ruleset;
    err = crush_ruleset_create_erasure(name, profile, &ruleset, &ss);
    if (err < 0) {
      switch(err) {
      case -EEXIST: // return immediately
	ss << "rule " << name << " already exists";
	err = 0;
	goto reply;
	break;
      case -EALREADY: // wait for pending to be proposed
	ss << "rule " << name << " already exists";
	err = 0;
	break;
      default: // non recoverable error
 	goto reply;
	break;
      }
    } else {
      ss << "created ruleset " << name << " at " << ruleset;
    }

    getline(ss, rs);
    wait_for_finished_proposal(op, new Monitor::C_Command(mon, op, 0, rs,
                                                      get_last_committed() + 1));
    return true;

  } else if (prefix == "osd crush rule rm") {
    string name;
    cmd_getval(g_ceph_context, cmdmap, "name", name);

    if (!osdmap.crush->rule_exists(name)) {
      ss << "rule " << name << " does not exist";
      err = 0;
      goto reply;
    }

    CrushWrapper newcrush;
    _get_pending_crush(newcrush);

    if (!newcrush.rule_exists(name)) {
      ss << "rule " << name << " does not exist";
      err = 0;
    } else {
      int ruleno = newcrush.get_rule_id(name);
      assert(ruleno >= 0);

      // make sure it is not in use.
      // FIXME: this is ok in some situations, but let's not bother with that
      // complexity now.
      int ruleset = newcrush.get_rule_mask_ruleset(ruleno);
      if (osdmap.crush_ruleset_in_use(ruleset)) {
	ss << "crush ruleset " << name << " " << ruleset << " is in use";
	err = -EBUSY;
	goto reply;
      }

      err = newcrush.remove_rule(ruleno);
      if (err < 0) {
	goto reply;
      }

      pending_inc.crush.clear();
      newcrush.encode(pending_inc.crush);
    }
    getline(ss, rs);
    wait_for_finished_proposal(op, new Monitor::C_Command(mon, op, 0, rs,
					      get_last_committed() + 1));
    return true;

  } else if (prefix == "osd setmaxosd") {
    int64_t newmax;
    if (!cmd_getval(g_ceph_context, cmdmap, "newmax", newmax)) {
      ss << "unable to parse 'newmax' value '"
         << cmd_vartype_stringify(cmdmap["newmax"]) << "'";
      err = -EINVAL;
      goto reply;
    }

    if (newmax > g_conf->mon_max_osd) {
      err = -ERANGE;
      ss << "cannot set max_osd to " << newmax << " which is > conf.mon_max_osd ("
	 << g_conf->mon_max_osd << ")";
      goto reply;
    }

    // Don't allow shrinking OSD number as this will cause data loss
    // and may cause kernel crashes.
    // Note: setmaxosd sets the maximum OSD number and not the number of OSDs
    if (newmax < osdmap.get_max_osd()) {
      // Check if the OSDs exist between current max and new value.
      // If there are any OSDs exist, then don't allow shrinking number
      // of OSDs.
      for (int i = newmax; i <= osdmap.get_max_osd(); i++) {
        if (osdmap.exists(i)) {
          err = -EBUSY;
          ss << "cannot shrink max_osd to " << newmax
             << " because osd." << i << " (and possibly others) still in use";
          goto reply;
        }
      }
    }

    pending_inc.new_max_osd = newmax;
    ss << "set new max_osd = " << pending_inc.new_max_osd;
    getline(ss, rs);
    wait_for_finished_proposal(op, new Monitor::C_Command(mon, op, 0, rs,
					      get_last_committed() + 1));
    return true;

  } else if (prefix == "osd pause") {
    return prepare_set_flag(op, CEPH_OSDMAP_PAUSERD | CEPH_OSDMAP_PAUSEWR);

  } else if (prefix == "osd unpause") {
    return prepare_unset_flag(op, CEPH_OSDMAP_PAUSERD | CEPH_OSDMAP_PAUSEWR);

  } else if (prefix == "osd set") {
    string key;
    cmd_getval(g_ceph_context, cmdmap, "key", key);
    if (key == "full")
      return prepare_set_flag(op, CEPH_OSDMAP_FULL);
    else if (key == "pause")
      return prepare_set_flag(op, CEPH_OSDMAP_PAUSERD | CEPH_OSDMAP_PAUSEWR);
    else if (key == "noup")
      return prepare_set_flag(op, CEPH_OSDMAP_NOUP);
    else if (key == "nodown")
      return prepare_set_flag(op, CEPH_OSDMAP_NODOWN);
    else if (key == "noout")
      return prepare_set_flag(op, CEPH_OSDMAP_NOOUT);
    else if (key == "noin")
      return prepare_set_flag(op, CEPH_OSDMAP_NOIN);
    else if (key == "nobackfill")
      return prepare_set_flag(op, CEPH_OSDMAP_NOBACKFILL);
    else if (key == "norebalance")
      return prepare_set_flag(op, CEPH_OSDMAP_NOREBALANCE);
    else if (key == "norecover")
      return prepare_set_flag(op, CEPH_OSDMAP_NORECOVER);
    else if (key == "noscrub")
      return prepare_set_flag(op, CEPH_OSDMAP_NOSCRUB);
    else if (key == "nodeep-scrub")
      return prepare_set_flag(op, CEPH_OSDMAP_NODEEP_SCRUB);
    else if (key == "notieragent")
      return prepare_set_flag(op, CEPH_OSDMAP_NOTIERAGENT);
    else if (key == "sortbitwise") {
      if (osdmap.get_up_osd_features() & CEPH_FEATURE_OSD_BITWISE_HOBJ_SORT) {
	return prepare_set_flag(op, CEPH_OSDMAP_SORTBITWISE);
      } else {
	ss << "not all up OSDs have OSD_BITWISE_HOBJ_SORT feature";
	err = -EPERM;
      }
    } else {
      ss << "unrecognized flag '" << key << "'";
      err = -EINVAL;
    }

  } else if (prefix == "osd unset") {
    string key;
    cmd_getval(g_ceph_context, cmdmap, "key", key);
    if (key == "full")
      return prepare_unset_flag(op, CEPH_OSDMAP_FULL);
    else if (key == "pause")
      return prepare_unset_flag(op, CEPH_OSDMAP_PAUSERD | CEPH_OSDMAP_PAUSEWR);
    else if (key == "noup")
      return prepare_unset_flag(op, CEPH_OSDMAP_NOUP);
    else if (key == "nodown")
      return prepare_unset_flag(op, CEPH_OSDMAP_NODOWN);
    else if (key == "noout")
      return prepare_unset_flag(op, CEPH_OSDMAP_NOOUT);
    else if (key == "noin")
      return prepare_unset_flag(op, CEPH_OSDMAP_NOIN);
    else if (key == "nobackfill")
      return prepare_unset_flag(op, CEPH_OSDMAP_NOBACKFILL);
    else if (key == "norebalance")
      return prepare_unset_flag(op, CEPH_OSDMAP_NOREBALANCE);
    else if (key == "norecover")
      return prepare_unset_flag(op, CEPH_OSDMAP_NORECOVER);
    else if (key == "noscrub")
      return prepare_unset_flag(op, CEPH_OSDMAP_NOSCRUB);
    else if (key == "nodeep-scrub")
      return prepare_unset_flag(op, CEPH_OSDMAP_NODEEP_SCRUB);
    else if (key == "notieragent")
      return prepare_unset_flag(op, CEPH_OSDMAP_NOTIERAGENT);
    else if (key == "sortbitwise")
      return prepare_unset_flag(op, CEPH_OSDMAP_SORTBITWISE);
    else {
      ss << "unrecognized flag '" << key << "'";
      err = -EINVAL;
    }

  } else if (prefix == "osd cluster_snap") {
    // ** DISABLE THIS FOR NOW **
    ss << "cluster snapshot currently disabled (broken implementation)";
    // ** DISABLE THIS FOR NOW **

  } else if (prefix == "osd down" ||
	     prefix == "osd out" ||
	     prefix == "osd in" ||
	     prefix == "osd rm") {

    bool any = false;

    vector<string> idvec;
    cmd_getval(g_ceph_context, cmdmap, "ids", idvec);
    for (unsigned j = 0; j < idvec.size(); j++) {
      long osd = parse_osd_id(idvec[j].c_str(), &ss);
      if (osd < 0) {
	ss << "invalid osd id" << osd;
	err = -EINVAL;
	continue;
      } else if (!osdmap.exists(osd)) {
	ss << "osd." << osd << " does not exist. ";
	continue;
      }
      if (prefix == "osd down") {
	if (osdmap.is_down(osd)) {
	  ss << "osd." << osd << " is already down. ";
	} else {
	  pending_inc.new_state[osd] = CEPH_OSD_UP;
	  ss << "marked down osd." << osd << ". ";
	  any = true;
	}
      } else if (prefix == "osd out") {
	if (osdmap.is_out(osd)) {
	  ss << "osd." << osd << " is already out. ";
	} else {
	  pending_inc.new_weight[osd] = CEPH_OSD_OUT;
	  ss << "marked out osd." << osd << ". ";
	  any = true;
	}
      } else if (prefix == "osd in") {
	if (osdmap.is_in(osd)) {
	  ss << "osd." << osd << " is already in. ";
	} else {
	  pending_inc.new_weight[osd] = CEPH_OSD_IN;
	  ss << "marked in osd." << osd << ". ";
	  any = true;
	}
      } else if (prefix == "osd rm") {
	if (osdmap.is_up(osd)) {
	  if (any)
	    ss << ", ";
          ss << "osd." << osd << " is still up; must be down before removal. ";
	  err = -EBUSY;
	} else {
	  pending_inc.new_state[osd] = osdmap.get_state(osd);
          pending_inc.new_uuid[osd] = uuid_d();
	  pending_metadata_rm.insert(osd);
	  if (any) {
	    ss << ", osd." << osd;
          } else {
	    ss << "removed osd." << osd;
          }
	  any = true;
	}
      }
    }
    if (any) {
      getline(ss, rs);
      wait_for_finished_proposal(op, new Monitor::C_Command(mon, op, err, rs,
						get_last_committed() + 1));
      return true;
    }
  } else if (prefix == "osd pg-temp") {
    string pgidstr;
    if (!cmd_getval(g_ceph_context, cmdmap, "pgid", pgidstr)) {
      ss << "unable to parse 'pgid' value '"
         << cmd_vartype_stringify(cmdmap["pgid"]) << "'";
      err = -EINVAL;
      goto reply;
    }
    pg_t pgid;
    if (!pgid.parse(pgidstr.c_str())) {
      ss << "invalid pgid '" << pgidstr << "'";
      err = -EINVAL;
      goto reply;
    }
    PGMap& pg_map = mon->pgmon()->pg_map;
    if (!pg_map.pg_stat.count(pgid)) {
      ss << "pg " << pgid << " does not exist";
      err = -ENOENT;
      goto reply;
    }

    vector<string> id_vec;
    vector<int32_t> new_pg_temp;
    if (!cmd_getval(g_ceph_context, cmdmap, "id", id_vec)) {
      ss << "unable to parse 'id' value(s) '"
         << cmd_vartype_stringify(cmdmap["id"]) << "'";
      err = -EINVAL;
      goto reply;
    }
    for (unsigned i = 0; i < id_vec.size(); i++) {
      int32_t osd = parse_osd_id(id_vec[i].c_str(), &ss);
      if (osd < 0) {
        err = -EINVAL;
        goto reply;
      }
      if (!osdmap.exists(osd)) {
        ss << "osd." << osd << " does not exist";
        err = -ENOENT;
        goto reply;
      }

      new_pg_temp.push_back(osd);
    }

    pending_inc.new_pg_temp[pgid] = new_pg_temp;
    ss << "set " << pgid << " pg_temp mapping to " << new_pg_temp;
    goto update;
  } else if (prefix == "osd primary-temp") {
    string pgidstr;
    if (!cmd_getval(g_ceph_context, cmdmap, "pgid", pgidstr)) {
      ss << "unable to parse 'pgid' value '"
         << cmd_vartype_stringify(cmdmap["pgid"]) << "'";
      err = -EINVAL;
      goto reply;
    }
    pg_t pgid;
    if (!pgid.parse(pgidstr.c_str())) {
      ss << "invalid pgid '" << pgidstr << "'";
      err = -EINVAL;
      goto reply;
    }
    PGMap& pg_map = mon->pgmon()->pg_map;
    if (!pg_map.pg_stat.count(pgid)) {
      ss << "pg " << pgid << " does not exist";
      err = -ENOENT;
      goto reply;
    }

    string id;
    int32_t osd;
    if (!cmd_getval(g_ceph_context, cmdmap, "id", id)) {
      ss << "unable to parse 'id' value '"
         << cmd_vartype_stringify(cmdmap["id"]) << "'";
      err = -EINVAL;
      goto reply;
    }
    if (strcmp(id.c_str(), "-1")) {
      osd = parse_osd_id(id.c_str(), &ss);
      if (osd < 0) {
        err = -EINVAL;
        goto reply;
      }
      if (!osdmap.exists(osd)) {
        ss << "osd." << osd << " does not exist";
        err = -ENOENT;
        goto reply;
      }
    } else {
      osd = -1;
    }

    if (!g_conf->mon_osd_allow_primary_temp) {
      ss << "you must enable 'mon osd allow primary temp = true' on the mons before you can set primary_temp mappings.  note that this is for developers only: older clients/OSDs will break and there is no feature bit infrastructure in place.";
      err = -EPERM;
      goto reply;
    }

    pending_inc.new_primary_temp[pgid] = osd;
    ss << "set " << pgid << " primary_temp mapping to " << osd;
    goto update;
  } else if (prefix == "osd primary-affinity") {
    int64_t id;
    if (!cmd_getval(g_ceph_context, cmdmap, "id", id)) {
      ss << "invalid osd id value '"
         << cmd_vartype_stringify(cmdmap["id"]) << "'";
      err = -EINVAL;
      goto reply;
    }
    double w;
    if (!cmd_getval(g_ceph_context, cmdmap, "weight", w)) {
      ss << "unable to parse 'weight' value '"
           << cmd_vartype_stringify(cmdmap["weight"]) << "'";
      err = -EINVAL;
      goto reply;
    }
    long ww = (int)((double)CEPH_OSD_MAX_PRIMARY_AFFINITY*w);
    if (ww < 0L) {
      ss << "weight must be >= 0";
      err = -EINVAL;
      goto reply;
    }
    if (!g_conf->mon_osd_allow_primary_affinity) {
      ss << "you must enable 'mon osd allow primary affinity = true' on the mons before you can adjust primary-affinity.  note that older clients will no longer be able to communicate with the cluster.";
      err = -EPERM;
      goto reply;
    }
    err = check_cluster_features(CEPH_FEATURE_OSD_PRIMARY_AFFINITY, ss);
    if (err == -EAGAIN)
      goto wait;
    if (err < 0)
      goto reply;
    if (osdmap.exists(id)) {
      pending_inc.new_primary_affinity[id] = ww;
      ss << "set osd." << id << " primary-affinity to " << w << " (" << ios::hex << ww << ios::dec << ")";
      getline(ss, rs);
      wait_for_finished_proposal(op, new Monitor::C_Command(mon, op, 0, rs,
                                                get_last_committed() + 1));
      return true;
    }
  } else if (prefix == "osd reweight") {
    int64_t id;
    if (!cmd_getval(g_ceph_context, cmdmap, "id", id)) {
      ss << "unable to parse osd id value '"
         << cmd_vartype_stringify(cmdmap["id"]) << "'";
      err = -EINVAL;
      goto reply;
    }
    double w;
    if (!cmd_getval(g_ceph_context, cmdmap, "weight", w)) {
      ss << "unable to parse weight value '"
         << cmd_vartype_stringify(cmdmap["weight"]) << "'";
      err = -EINVAL;
      goto reply;
    }
    long ww = (int)((double)CEPH_OSD_IN*w);
    if (ww < 0L) {
      ss << "weight must be >= 0";
      err = -EINVAL;
      goto reply;
    }
    if (osdmap.exists(id)) {
      pending_inc.new_weight[id] = ww;
      ss << "reweighted osd." << id << " to " << w << " (" << std::hex << ww << std::dec << ")";
      getline(ss, rs);
      wait_for_finished_proposal(op, new Monitor::C_Command(mon, op, 0, rs,
						get_last_committed() + 1));
      return true;
    }

  } else if (prefix == "osd lost") {
    int64_t id;
    if (!cmd_getval(g_ceph_context, cmdmap, "id", id)) {
      ss << "unable to parse osd id value '"
         << cmd_vartype_stringify(cmdmap["id"]) << "'";
      err = -EINVAL;
      goto reply;
    }
    string sure;
    if (!cmd_getval(g_ceph_context, cmdmap, "sure", sure) || sure != "--yes-i-really-mean-it") {
      ss << "are you SURE?  this might mean real, permanent data loss.  pass "
	    "--yes-i-really-mean-it if you really do.";
      err = -EPERM;
      goto reply;
    } else if (!osdmap.exists(id) || !osdmap.is_down(id)) {
      ss << "osd." << id << " is not down or doesn't exist";
    } else {
      epoch_t e = osdmap.get_info(id).down_at;
      pending_inc.new_lost[id] = e;
      ss << "marked osd lost in epoch " << e;
      getline(ss, rs);
      wait_for_finished_proposal(op, new Monitor::C_Command(mon, op, 0, rs,
						get_last_committed() + 1));
      return true;
    }

  } else if (prefix == "osd create") {
    int i = -1;

    // optional id provided?
    int64_t id = -1;
    if (cmd_getval(g_ceph_context, cmdmap, "id", id)) {
      if (id < 0) {
	ss << "invalid osd id value '" << id << "'";
	err = -EINVAL;
	goto reply;
      }
      dout(10) << " osd create got id " << id << dendl;
    }

    // optional uuid provided?
    uuid_d uuid;
    string uuidstr;
    if (cmd_getval(g_ceph_context, cmdmap, "uuid", uuidstr)) {
      if (!uuid.parse(uuidstr.c_str())) {
	ss << "invalid uuid value '" << uuidstr << "'";
	err = -EINVAL;
	goto reply;
      }
      dout(10) << " osd create got uuid " << uuid << dendl;
      i = osdmap.identify_osd(uuid);
      if (i >= 0) {
	// osd already exists
	if (id >= 0 && i != id) {
	  ss << "uuid " << uuidstr << " already in use for different id " << i;
	  err = -EINVAL;
	  goto reply;
	}
	err = 0;
	if (f) {
	  f->open_object_section("created_osd");
	  f->dump_int("osdid", i);
	  f->close_section();
	  f->flush(rdata);
	} else {
	  ss << i;
	  rdata.append(ss);
	}
	goto reply;
      }
      // i < 0
      if (id >= 0) {
	if (osdmap.exists(id)) {
	  ss << "id " << id << " already in use and does not match uuid "
	     << uuid;
	  err = -EINVAL;
	  goto reply;
	}
	if (pending_inc.new_state.count(id)) {
	  // osd is about to exist
	  wait_for_finished_proposal(op, new C_RetryMessage(this, op));
	  return true;
	}
	i = id;
      }
      if (pending_inc.identify_osd(uuid) >= 0) {
	// osd is about to exist
	wait_for_finished_proposal(op, new C_RetryMessage(this, op));
	return true;
      }
      if (i >= 0) {
	// raise max_osd
	if (osdmap.get_max_osd() <= i && pending_inc.new_max_osd <= i)
	  pending_inc.new_max_osd = i + 1;
	goto done;
      }
    }

    // allocate a new id
    for (i=0; i < osdmap.get_max_osd(); i++) {
      if (!osdmap.exists(i) &&
	  pending_inc.new_up_client.count(i) == 0 &&
	  (pending_inc.new_state.count(i) == 0 ||
	   (pending_inc.new_state[i] & CEPH_OSD_EXISTS) == 0))
	goto done;
    }

    // raise max_osd
    if (pending_inc.new_max_osd < 0)
      pending_inc.new_max_osd = osdmap.get_max_osd() + 1;
    else
      pending_inc.new_max_osd++;
    i = pending_inc.new_max_osd - 1;

done:
    dout(10) << " creating osd." << i << dendl;
    pending_inc.new_state[i] |= CEPH_OSD_EXISTS | CEPH_OSD_NEW;
    if (!uuid.is_zero())
      pending_inc.new_uuid[i] = uuid;
    if (f) {
      f->open_object_section("created_osd");
      f->dump_int("osdid", i);
      f->close_section();
      f->flush(rdata);
    } else {
      ss << i;
      rdata.append(ss);
    }
    wait_for_finished_proposal(op, new Monitor::C_Command(mon, op, 0, rs, rdata,
					      get_last_committed() + 1));
    return true;

  } else if (prefix == "osd blacklist") {
    string addrstr;
    cmd_getval(g_ceph_context, cmdmap, "addr", addrstr);
    entity_addr_t addr;
    if (!addr.parse(addrstr.c_str(), 0))
      ss << "unable to parse address " << addrstr;
    else {
      string blacklistop;
      cmd_getval(g_ceph_context, cmdmap, "blacklistop", blacklistop);
      if (blacklistop == "add") {
	utime_t expires = ceph_clock_now(g_ceph_context);
	double d;
	// default one hour
	cmd_getval(g_ceph_context, cmdmap, "expire", d, double(60*60));
	expires += d;

	pending_inc.new_blacklist[addr] = expires;
	ss << "blacklisting " << addr << " until " << expires << " (" << d << " sec)";
	getline(ss, rs);
	wait_for_finished_proposal(op, new Monitor::C_Command(mon, op, 0, rs,
						  get_last_committed() + 1));
	return true;
      } else if (blacklistop == "rm") {
	if (osdmap.is_blacklisted(addr) ||
	    pending_inc.new_blacklist.count(addr)) {
	  if (osdmap.is_blacklisted(addr))
	    pending_inc.old_blacklist.push_back(addr);
	  else
	    pending_inc.new_blacklist.erase(addr);
	  ss << "un-blacklisting " << addr;
	  getline(ss, rs);
	  wait_for_finished_proposal(op, new Monitor::C_Command(mon, op, 0, rs,
						    get_last_committed() + 1));
	  return true;
	}
	ss << addr << " isn't blacklisted";
	err = 0;
	goto reply;
      }
    }
  } else if (prefix == "osd pool mksnap") {
    string poolstr;
    cmd_getval(g_ceph_context, cmdmap, "pool", poolstr);
    int64_t pool = osdmap.lookup_pg_pool_name(poolstr.c_str());
    if (pool < 0) {
      ss << "unrecognized pool '" << poolstr << "'";
      err = -ENOENT;
      goto reply;
    }
    string snapname;
    cmd_getval(g_ceph_context, cmdmap, "snap", snapname);
    const pg_pool_t *p = osdmap.get_pg_pool(pool);
    if (p->is_unmanaged_snaps_mode()) {
      ss << "pool " << poolstr << " is in unmanaged snaps mode";
      err = -EINVAL;
      goto reply;
    } else if (p->snap_exists(snapname.c_str())) {
      ss << "pool " << poolstr << " snap " << snapname << " already exists";
      err = 0;
      goto reply;
    }
    pg_pool_t *pp = 0;
    if (pending_inc.new_pools.count(pool))
      pp = &pending_inc.new_pools[pool];
    if (!pp) {
      pp = &pending_inc.new_pools[pool];
      *pp = *p;
    }
    if (pp->snap_exists(snapname.c_str())) {
      ss << "pool " << poolstr << " snap " << snapname << " already exists";
    } else {
      pp->add_snap(snapname.c_str(), ceph_clock_now(g_ceph_context));
      pp->set_snap_epoch(pending_inc.epoch);
      ss << "created pool " << poolstr << " snap " << snapname;
    }
    getline(ss, rs);
    wait_for_finished_proposal(op, new Monitor::C_Command(mon, op, 0, rs,
					      get_last_committed() + 1));
    return true;
  } else if (prefix == "osd pool rmsnap") {
    string poolstr;
    cmd_getval(g_ceph_context, cmdmap, "pool", poolstr);
    int64_t pool = osdmap.lookup_pg_pool_name(poolstr.c_str());
    if (pool < 0) {
      ss << "unrecognized pool '" << poolstr << "'";
      err = -ENOENT;
      goto reply;
    }
    string snapname;
    cmd_getval(g_ceph_context, cmdmap, "snap", snapname);
    const pg_pool_t *p = osdmap.get_pg_pool(pool);
    if (p->is_unmanaged_snaps_mode()) {
      ss << "pool " << poolstr << " is in unmanaged snaps mode";
      err = -EINVAL;
      goto reply;
    } else if (!p->snap_exists(snapname.c_str())) {
      ss << "pool " << poolstr << " snap " << snapname << " does not exist";
      err = 0;
      goto reply;
    }
    pg_pool_t *pp = 0;
    if (pending_inc.new_pools.count(pool))
      pp = &pending_inc.new_pools[pool];
    if (!pp) {
      pp = &pending_inc.new_pools[pool];
      *pp = *p;
    }
    snapid_t sn = pp->snap_exists(snapname.c_str());
    if (sn) {
      pp->remove_snap(sn);
      pp->set_snap_epoch(pending_inc.epoch);
      ss << "removed pool " << poolstr << " snap " << snapname;
    } else {
      ss << "already removed pool " << poolstr << " snap " << snapname;
    }
    getline(ss, rs);
    wait_for_finished_proposal(op, new Monitor::C_Command(mon, op, 0, rs,
					      get_last_committed() + 1));
    return true;
  } else if (prefix == "osd pool create") {
    int64_t  pg_num;
    int64_t pgp_num;
    cmd_getval(g_ceph_context, cmdmap, "pg_num", pg_num, int64_t(0));
    cmd_getval(g_ceph_context, cmdmap, "pgp_num", pgp_num, pg_num);

    string pool_type_str;
    cmd_getval(g_ceph_context, cmdmap, "pool_type", pool_type_str);
    if (pool_type_str.empty())
      pool_type_str = pg_pool_t::get_default_type();

    string poolstr;
    cmd_getval(g_ceph_context, cmdmap, "pool", poolstr);
    int64_t pool_id = osdmap.lookup_pg_pool_name(poolstr);
    if (pool_id >= 0) {
      const pg_pool_t *p = osdmap.get_pg_pool(pool_id);
      if (pool_type_str != p->get_type_name()) {
	ss << "pool '" << poolstr << "' cannot change to type " << pool_type_str;
 	err = -EINVAL;
      } else {
	ss << "pool '" << poolstr << "' already exists";
	err = 0;
      }
      goto reply;
    }

    int pool_type;
    if (pool_type_str == "replicated") {
      pool_type = pg_pool_t::TYPE_REPLICATED;
    } else if (pool_type_str == "erasure") {
      err = check_cluster_features(CEPH_FEATURE_CRUSH_V2 |
				   CEPH_FEATURE_OSD_ERASURE_CODES,
				   ss);
      if (err == -EAGAIN)
	goto wait;
      if (err)
	goto reply;
      pool_type = pg_pool_t::TYPE_ERASURE;
    } else {
      ss << "unknown pool type '" << pool_type_str << "'";
      err = -EINVAL;
      goto reply;
    }

    bool implicit_ruleset_creation = false;
    string ruleset_name;
    cmd_getval(g_ceph_context, cmdmap, "ruleset", ruleset_name);
    string erasure_code_profile;
    cmd_getval(g_ceph_context, cmdmap, "erasure_code_profile", erasure_code_profile);

    if (pool_type == pg_pool_t::TYPE_ERASURE) {
      if (erasure_code_profile == "")
	erasure_code_profile = "default";
      //handle the erasure code profile
      if (erasure_code_profile == "default") {
	if (!osdmap.has_erasure_code_profile(erasure_code_profile)) {
	  if (pending_inc.has_erasure_code_profile(erasure_code_profile)) {
	    dout(20) << "erasure code profile " << erasure_code_profile << " already pending" << dendl;
	    goto wait;
	  }

	  map<string,string> profile_map;
	  err = osdmap.get_erasure_code_profile_default(g_ceph_context,
						      profile_map,
						      &ss);
	  if (err)
	    goto reply;
	  dout(20) << "erasure code profile " << erasure_code_profile << " set" << dendl;
	  pending_inc.set_erasure_code_profile(erasure_code_profile, profile_map);
	  goto wait;
	}
      }
      if (ruleset_name == "") {
	implicit_ruleset_creation = true;
	if (erasure_code_profile == "default") {
	  ruleset_name = "erasure-code";
	} else {
	  dout(1) << "implicitly use ruleset named after the pool: "
		<< poolstr << dendl;
	  ruleset_name = poolstr;
	}
      }
    } else {
      //NOTE:for replicated pool,cmd_map will put ruleset_name to erasure_code_profile field
      ruleset_name = erasure_code_profile;
    }

    if (!implicit_ruleset_creation && ruleset_name != "") {
      int ruleset;
      err = get_crush_ruleset(ruleset_name, &ruleset, &ss);
      if (err == -EAGAIN) {
	wait_for_finished_proposal(op, new C_RetryMessage(this, op));
	return true;
      }
      if (err)
	goto reply;
    }

    int64_t expected_num_objects;
    cmd_getval(g_ceph_context, cmdmap, "expected_num_objects", expected_num_objects, int64_t(0));
    if (expected_num_objects < 0) {
      ss << "'expected_num_objects' must be non-negative";
      err = -EINVAL;
      goto reply;
    }
    err = prepare_new_pool(poolstr, 0, // auid=0 for admin created pool
			   -1, // default crush rule
			   ruleset_name,
			   pg_num, pgp_num,
			   erasure_code_profile, pool_type,
                           (uint64_t)expected_num_objects,
			   &ss);
    if (err < 0) {
      switch(err) {
      case -EEXIST:
	ss << "pool '" << poolstr << "' already exists";
	break;
      case -EAGAIN:
	wait_for_finished_proposal(op, new C_RetryMessage(this, op));
	return true;
      case -ERANGE:
        goto reply;
      default:
	goto reply;
	break;
      }
    } else {
      ss << "pool '" << poolstr << "' created";
    }
    getline(ss, rs);
    wait_for_finished_proposal(op, new Monitor::C_Command(mon, op, 0, rs,
					      get_last_committed() + 1));
    return true;

  } else if (prefix == "osd pool delete") {
    // osd pool delete <poolname> <poolname again> --yes-i-really-really-mean-it
    string poolstr, poolstr2, sure;
    cmd_getval(g_ceph_context, cmdmap, "pool", poolstr);
    cmd_getval(g_ceph_context, cmdmap, "pool2", poolstr2);
    cmd_getval(g_ceph_context, cmdmap, "sure", sure);
    int64_t pool = osdmap.lookup_pg_pool_name(poolstr.c_str());
    if (pool < 0) {
      ss << "pool '" << poolstr << "' does not exist";
      err = 0;
      goto reply;
    }

    if (poolstr2 != poolstr || sure != "--yes-i-really-really-mean-it") {
      ss << "WARNING: this will *PERMANENTLY DESTROY* all data stored in pool " << poolstr
	 << ".  If you are *ABSOLUTELY CERTAIN* that is what you want, pass the pool name *twice*, "
	 << "followed by --yes-i-really-really-mean-it.";
      err = -EPERM;
      goto reply;
    }
    err = _prepare_remove_pool(pool, &ss);
    if (err == -EAGAIN) {
      wait_for_finished_proposal(op, new C_RetryMessage(this, op));
      return true;
    }
    if (err < 0)
      goto reply;
    goto update;
  } else if (prefix == "osd pool rename") {
    string srcpoolstr, destpoolstr;
    cmd_getval(g_ceph_context, cmdmap, "srcpool", srcpoolstr);
    cmd_getval(g_ceph_context, cmdmap, "destpool", destpoolstr);
    int64_t pool_src = osdmap.lookup_pg_pool_name(srcpoolstr.c_str());
    int64_t pool_dst = osdmap.lookup_pg_pool_name(destpoolstr.c_str());

    if (pool_src < 0) {
      if (pool_dst >= 0) {
        // src pool doesn't exist, dst pool does exist: to ensure idempotency
        // of operations, assume this rename succeeded, as it is not changing
        // the current state.  Make sure we output something understandable
        // for whoever is issuing the command, if they are paying attention,
        // in case it was not intentional; or to avoid a "wtf?" and a bug
        // report in case it was intentional, while expecting a failure.
        ss << "pool '" << srcpoolstr << "' does not exist; pool '"
          << destpoolstr << "' does -- assuming successful rename";
        err = 0;
      } else {
        ss << "unrecognized pool '" << srcpoolstr << "'";
        err = -ENOENT;
      }
      goto reply;
    } else if (pool_dst >= 0) {
      // source pool exists and so does the destination pool
      ss << "pool '" << destpoolstr << "' already exists";
      err = -EEXIST;
      goto reply;
    }

    int ret = _prepare_rename_pool(pool_src, destpoolstr);
    if (ret == 0) {
      ss << "pool '" << srcpoolstr << "' renamed to '" << destpoolstr << "'";
    } else {
      ss << "failed to rename pool '" << srcpoolstr << "' to '" << destpoolstr << "': "
        << cpp_strerror(ret);
    }
    getline(ss, rs);
    wait_for_finished_proposal(op, new Monitor::C_Command(mon, op, ret, rs,
					      get_last_committed() + 1));
    return true;

  } else if (prefix == "osd pool set") {
    err = prepare_command_pool_set(cmdmap, ss);
    if (err == -EAGAIN)
      goto wait;
    if (err < 0)
      goto reply;

    getline(ss, rs);
    wait_for_finished_proposal(op, new Monitor::C_Command(mon, op, 0, rs,
						   get_last_committed() + 1));
    return true;
  } else if (prefix == "osd tier add") {
    err = check_cluster_features(CEPH_FEATURE_OSD_CACHEPOOL, ss);
    if (err == -EAGAIN)
      goto wait;
    if (err)
      goto reply;
    string poolstr;
    cmd_getval(g_ceph_context, cmdmap, "pool", poolstr);
    int64_t pool_id = osdmap.lookup_pg_pool_name(poolstr);
    if (pool_id < 0) {
      ss << "unrecognized pool '" << poolstr << "'";
      err = -ENOENT;
      goto reply;
    }
    string tierpoolstr;
    cmd_getval(g_ceph_context, cmdmap, "tierpool", tierpoolstr);
    int64_t tierpool_id = osdmap.lookup_pg_pool_name(tierpoolstr);
    if (tierpool_id < 0) {
      ss << "unrecognized pool '" << tierpoolstr << "'";
      err = -ENOENT;
      goto reply;
    }
    const pg_pool_t *p = osdmap.get_pg_pool(pool_id);
    assert(p);
    const pg_pool_t *tp = osdmap.get_pg_pool(tierpool_id);
    assert(tp);

    if (!_check_become_tier(tierpool_id, tp, pool_id, p, &err, &ss)) {
      goto reply;
    }

    // make sure new tier is empty
    string force_nonempty;
    cmd_getval(g_ceph_context, cmdmap, "force_nonempty", force_nonempty);
    const pool_stat_t& tier_stats =
      mon->pgmon()->pg_map.get_pg_pool_sum_stat(tierpool_id);
    if (tier_stats.stats.sum.num_objects != 0 &&
	force_nonempty != "--force-nonempty") {
      ss << "tier pool '" << tierpoolstr << "' is not empty; --force-nonempty to force";
      err = -ENOTEMPTY;
      goto reply;
    }
    if (tp->ec_pool()) {
      ss << "tier pool '" << tierpoolstr
	 << "' is an ec pool, which cannot be a tier";
      err = -ENOTSUP;
      goto reply;
    }
    if ((!tp->removed_snaps.empty() || !tp->snaps.empty()) &&
	((force_nonempty != "--force-nonempty") ||
	 (!g_conf->mon_debug_unsafe_allow_tier_with_nonempty_snaps))) {
      ss << "tier pool '" << tierpoolstr << "' has snapshot state; it cannot be added as a tier without breaking the pool";
      err = -ENOTEMPTY;
      goto reply;
    }
    // go
    pg_pool_t *np = pending_inc.get_new_pool(pool_id, p);
    pg_pool_t *ntp = pending_inc.get_new_pool(tierpool_id, tp);
    if (np->tiers.count(tierpool_id) || ntp->is_tier()) {
      wait_for_finished_proposal(op, new C_RetryMessage(this, op));
      return true;
    }
    np->tiers.insert(tierpool_id);
    np->set_snap_epoch(pending_inc.epoch); // tier will update to our snap info
    ntp->tier_of = pool_id;
    ss << "pool '" << tierpoolstr << "' is now (or already was) a tier of '" << poolstr << "'";
    wait_for_finished_proposal(op, new Monitor::C_Command(mon, op, 0, ss.str(),
					      get_last_committed() + 1));
    return true;
  } else if (prefix == "osd tier remove") {
    string poolstr;
    cmd_getval(g_ceph_context, cmdmap, "pool", poolstr);
    int64_t pool_id = osdmap.lookup_pg_pool_name(poolstr);
    if (pool_id < 0) {
      ss << "unrecognized pool '" << poolstr << "'";
      err = -ENOENT;
      goto reply;
    }
    string tierpoolstr;
    cmd_getval(g_ceph_context, cmdmap, "tierpool", tierpoolstr);
    int64_t tierpool_id = osdmap.lookup_pg_pool_name(tierpoolstr);
    if (tierpool_id < 0) {
      ss << "unrecognized pool '" << tierpoolstr << "'";
      err = -ENOENT;
      goto reply;
    }
    const pg_pool_t *p = osdmap.get_pg_pool(pool_id);
    assert(p);
    const pg_pool_t *tp = osdmap.get_pg_pool(tierpool_id);
    assert(tp);

    if (!_check_remove_tier(pool_id, p, tp, &err, &ss)) {
      goto reply;
    }

    if (p->tiers.count(tierpool_id) == 0) {
      ss << "pool '" << tierpoolstr << "' is now (or already was) not a tier of '" << poolstr << "'";
      err = 0;
      goto reply;
    }
    if (tp->tier_of != pool_id) {
      ss << "tier pool '" << tierpoolstr << "' is a tier of '"
         << osdmap.get_pool_name(tp->tier_of) << "': "
         // be scary about it; this is an inconsistency and bells must go off
         << "THIS SHOULD NOT HAVE HAPPENED AT ALL";
      err = -EINVAL;
      goto reply;
    }
    if (p->read_tier == tierpool_id) {
      ss << "tier pool '" << tierpoolstr << "' is the overlay for '" << poolstr << "'; please remove-overlay first";
      err = -EBUSY;
      goto reply;
    }
    // go
    pg_pool_t *np = pending_inc.get_new_pool(pool_id, p);
    pg_pool_t *ntp = pending_inc.get_new_pool(tierpool_id, tp);
    if (np->tiers.count(tierpool_id) == 0 ||
	ntp->tier_of != pool_id ||
	np->read_tier == tierpool_id) {
      wait_for_finished_proposal(op, new C_RetryMessage(this, op));
      return true;
    }
    np->tiers.erase(tierpool_id);
    ntp->clear_tier();
    ss << "pool '" << tierpoolstr << "' is now (or already was) not a tier of '" << poolstr << "'";
    wait_for_finished_proposal(op, new Monitor::C_Command(mon, op, 0, ss.str(),
					      get_last_committed() + 1));
    return true;
  } else if (prefix == "osd tier set-overlay") {
    err = check_cluster_features(CEPH_FEATURE_OSD_CACHEPOOL, ss);
    if (err == -EAGAIN)
      goto wait;
    if (err)
      goto reply;
    string poolstr;
    cmd_getval(g_ceph_context, cmdmap, "pool", poolstr);
    int64_t pool_id = osdmap.lookup_pg_pool_name(poolstr);
    if (pool_id < 0) {
      ss << "unrecognized pool '" << poolstr << "'";
      err = -ENOENT;
      goto reply;
    }
    string overlaypoolstr;
    cmd_getval(g_ceph_context, cmdmap, "overlaypool", overlaypoolstr);
    int64_t overlaypool_id = osdmap.lookup_pg_pool_name(overlaypoolstr);
    if (overlaypool_id < 0) {
      ss << "unrecognized pool '" << overlaypoolstr << "'";
      err = -ENOENT;
      goto reply;
    }
    const pg_pool_t *p = osdmap.get_pg_pool(pool_id);
    assert(p);
    const pg_pool_t *overlay_p = osdmap.get_pg_pool(overlaypool_id);
    assert(overlay_p);
    if (p->tiers.count(overlaypool_id) == 0) {
      ss << "tier pool '" << overlaypoolstr << "' is not a tier of '" << poolstr << "'";
      err = -EINVAL;
      goto reply;
    }
    if (p->read_tier == overlaypool_id) {
      err = 0;
      ss << "overlay for '" << poolstr << "' is now (or already was) '" << overlaypoolstr << "'";
      goto reply;
    }
    if (p->has_read_tier()) {
      ss << "pool '" << poolstr << "' has overlay '"
	 << osdmap.get_pool_name(p->read_tier)
	 << "'; please remove-overlay first";
      err = -EINVAL;
      goto reply;
    }

    // go
    pg_pool_t *np = pending_inc.get_new_pool(pool_id, p);
    np->read_tier = overlaypool_id;
    np->write_tier = overlaypool_id;
    np->last_force_op_resend = pending_inc.epoch;
    ss << "overlay for '" << poolstr << "' is now (or already was) '" << overlaypoolstr << "'";
    if (overlay_p->cache_mode == pg_pool_t::CACHEMODE_NONE)
      ss <<" (WARNING: overlay pool cache_mode is still NONE)";
    wait_for_finished_proposal(op, new Monitor::C_Command(mon, op, 0, ss.str(),
					      get_last_committed() + 1));
    return true;
  } else if (prefix == "osd tier remove-overlay") {
    string poolstr;
    cmd_getval(g_ceph_context, cmdmap, "pool", poolstr);
    int64_t pool_id = osdmap.lookup_pg_pool_name(poolstr);
    if (pool_id < 0) {
      ss << "unrecognized pool '" << poolstr << "'";
      err = -ENOENT;
      goto reply;
    }
    const pg_pool_t *p = osdmap.get_pg_pool(pool_id);
    assert(p);
    if (!p->has_read_tier()) {
      err = 0;
      ss << "there is now (or already was) no overlay for '" << poolstr << "'";
      goto reply;
    }

    if (!_check_remove_tier(pool_id, p, NULL, &err, &ss)) {
      goto reply;
    }

    // go
    pg_pool_t *np = pending_inc.get_new_pool(pool_id, p);
    np->clear_read_tier();
    np->clear_write_tier();
    np->last_force_op_resend = pending_inc.epoch;
    ss << "there is now (or already was) no overlay for '" << poolstr << "'";
    wait_for_finished_proposal(op, new Monitor::C_Command(mon, op, 0, ss.str(),
					      get_last_committed() + 1));
    return true;
  } else if (prefix == "osd tier cache-mode") {
    err = check_cluster_features(CEPH_FEATURE_OSD_CACHEPOOL, ss);
    if (err == -EAGAIN)
      goto wait;
    if (err)
      goto reply;
    string poolstr;
    cmd_getval(g_ceph_context, cmdmap, "pool", poolstr);
    int64_t pool_id = osdmap.lookup_pg_pool_name(poolstr);
    if (pool_id < 0) {
      ss << "unrecognized pool '" << poolstr << "'";
      err = -ENOENT;
      goto reply;
    }
    const pg_pool_t *p = osdmap.get_pg_pool(pool_id);
    assert(p);
    if (!p->is_tier()) {
      ss << "pool '" << poolstr << "' is not a tier";
      err = -EINVAL;
      goto reply;
    }
    string modestr;
    cmd_getval(g_ceph_context, cmdmap, "mode", modestr);
    pg_pool_t::cache_mode_t mode = pg_pool_t::get_cache_mode_from_str(modestr);
    if (mode < 0) {
      ss << "'" << modestr << "' is not a valid cache mode";
      err = -EINVAL;
      goto reply;
    }

    // pool already has this cache-mode set and there are no pending changes
    if (p->cache_mode == mode &&
	(pending_inc.new_pools.count(pool_id) == 0 ||
	 pending_inc.new_pools[pool_id].cache_mode == p->cache_mode)) {
      ss << "set cache-mode for pool '" << poolstr << "'"
         << " to " << pg_pool_t::get_cache_mode_name(mode);
      err = 0;
      goto reply;
    }

    /* Mode description:
     *
     *  none:       No cache-mode defined
     *  forward:    Forward all reads and writes to base pool
     *  writeback:  Cache writes, promote reads from base pool
     *  readonly:   Forward writes to base pool
     *  readforward: Writes are in writeback mode, Reads are in forward mode
     *  readproxy:   Writes are in writeback mode, Reads are in proxy mode
     *
     * Hence, these are the allowed transitions:
     *
     *  none -> any
     *  forward -> readforward || readproxy || writeback || any IF num_objects_dirty == 0
     *  readforward -> forward || readproxy || writeback || any IF num_objects_dirty == 0
     *  readproxy -> forward || readforward || writeback || any IF num_objects_dirty == 0
     *  writeback -> readforward || readproxy || forward
     *  readonly -> any
     */

    // We check if the transition is valid against the current pool mode, as
    // it is the only committed state thus far.  We will blantly squash
    // whatever mode is on the pending state.

    if (p->cache_mode == pg_pool_t::CACHEMODE_WRITEBACK &&
        (mode != pg_pool_t::CACHEMODE_FORWARD &&
	  mode != pg_pool_t::CACHEMODE_READFORWARD &&
	  mode != pg_pool_t::CACHEMODE_READPROXY)) {
      ss << "unable to set cache-mode '" << pg_pool_t::get_cache_mode_name(mode)
         << "' on a '" << pg_pool_t::get_cache_mode_name(p->cache_mode)
         << "' pool; only '"
         << pg_pool_t::get_cache_mode_name(pg_pool_t::CACHEMODE_FORWARD)
	 << "','"
         << pg_pool_t::get_cache_mode_name(pg_pool_t::CACHEMODE_READFORWARD)
	 << "','"
         << pg_pool_t::get_cache_mode_name(pg_pool_t::CACHEMODE_READPROXY)
        << "' allowed.";
      err = -EINVAL;
      goto reply;
    }
    if ((p->cache_mode == pg_pool_t::CACHEMODE_READFORWARD &&
        (mode != pg_pool_t::CACHEMODE_WRITEBACK &&
	  mode != pg_pool_t::CACHEMODE_FORWARD &&
	  mode != pg_pool_t::CACHEMODE_READPROXY)) ||

        (p->cache_mode == pg_pool_t::CACHEMODE_READPROXY &&
        (mode != pg_pool_t::CACHEMODE_WRITEBACK &&
	  mode != pg_pool_t::CACHEMODE_FORWARD &&
	  mode != pg_pool_t::CACHEMODE_READFORWARD)) ||

        (p->cache_mode == pg_pool_t::CACHEMODE_FORWARD &&
        (mode != pg_pool_t::CACHEMODE_WRITEBACK &&
	  mode != pg_pool_t::CACHEMODE_READFORWARD &&
	  mode != pg_pool_t::CACHEMODE_READPROXY))) {

      const pool_stat_t& tier_stats =
        mon->pgmon()->pg_map.get_pg_pool_sum_stat(pool_id);

      if (tier_stats.stats.sum.num_objects_dirty > 0) {
        ss << "unable to set cache-mode '"
           << pg_pool_t::get_cache_mode_name(mode) << "' on pool '" << poolstr
           << "': dirty objects found";
        err = -EBUSY;
        goto reply;
      }
    }
    // go
    pg_pool_t *np = pending_inc.get_new_pool(pool_id, p);
    np->cache_mode = mode;
    // set this both when moving to and from cache_mode NONE.  this is to
    // capture legacy pools that were set up before this flag existed.
    np->flags |= pg_pool_t::FLAG_INCOMPLETE_CLONES;
    ss << "set cache-mode for pool '" << poolstr
	<< "' to " << pg_pool_t::get_cache_mode_name(mode);
    if (mode == pg_pool_t::CACHEMODE_NONE) {
      const pg_pool_t *base_pool = osdmap.get_pg_pool(np->tier_of);
      assert(base_pool);
      if (base_pool->read_tier == pool_id ||
	  base_pool->write_tier == pool_id)
	ss <<" (WARNING: pool is still configured as read or write tier)";
    }
    wait_for_finished_proposal(op, new Monitor::C_Command(mon, op, 0, ss.str(),
					      get_last_committed() + 1));
    return true;
  } else if (prefix == "osd tier add-cache") {
    err = check_cluster_features(CEPH_FEATURE_OSD_CACHEPOOL, ss);
    if (err == -EAGAIN)
      goto wait;
    if (err)
      goto reply;
    string poolstr;
    cmd_getval(g_ceph_context, cmdmap, "pool", poolstr);
    int64_t pool_id = osdmap.lookup_pg_pool_name(poolstr);
    if (pool_id < 0) {
      ss << "unrecognized pool '" << poolstr << "'";
      err = -ENOENT;
      goto reply;
    }
    string tierpoolstr;
    cmd_getval(g_ceph_context, cmdmap, "tierpool", tierpoolstr);
    int64_t tierpool_id = osdmap.lookup_pg_pool_name(tierpoolstr);
    if (tierpool_id < 0) {
      ss << "unrecognized pool '" << tierpoolstr << "'";
      err = -ENOENT;
      goto reply;
    }
    const pg_pool_t *p = osdmap.get_pg_pool(pool_id);
    assert(p);
    const pg_pool_t *tp = osdmap.get_pg_pool(tierpool_id);
    assert(tp);

    if (!_check_become_tier(tierpool_id, tp, pool_id, p, &err, &ss)) {
      goto reply;
    }

    int64_t size = 0;
    if (!cmd_getval(g_ceph_context, cmdmap, "size", size)) {
      ss << "unable to parse 'size' value '"
         << cmd_vartype_stringify(cmdmap["size"]) << "'";
      err = -EINVAL;
      goto reply;
    }
    // make sure new tier is empty
    const pool_stat_t& tier_stats =
      mon->pgmon()->pg_map.get_pg_pool_sum_stat(tierpool_id);
    if (tier_stats.stats.sum.num_objects != 0) {
      ss << "tier pool '" << tierpoolstr << "' is not empty";
      err = -ENOTEMPTY;
      goto reply;
    }
    string modestr = g_conf->osd_tier_default_cache_mode;
    pg_pool_t::cache_mode_t mode = pg_pool_t::get_cache_mode_from_str(modestr);
    if (mode < 0) {
      ss << "osd tier cache default mode '" << modestr << "' is not a valid cache mode";
      err = -EINVAL;
      goto reply;
    }
    HitSet::Params hsp;
    if (g_conf->osd_tier_default_cache_hit_set_type == "bloom") {
      BloomHitSet::Params *bsp = new BloomHitSet::Params;
      bsp->set_fpp(g_conf->osd_pool_default_hit_set_bloom_fpp);
      hsp = HitSet::Params(bsp);
    } else if (g_conf->osd_tier_default_cache_hit_set_type == "explicit_hash") {
      hsp = HitSet::Params(new ExplicitHashHitSet::Params);
    }
    else if (g_conf->osd_tier_default_cache_hit_set_type == "explicit_object") {
      hsp = HitSet::Params(new ExplicitObjectHitSet::Params);
    } else {
      ss << "osd tier cache default hit set type '" <<
	g_conf->osd_tier_default_cache_hit_set_type << "' is not a known type";
      err = -EINVAL;
      goto reply;
    }
    // go
    pg_pool_t *np = pending_inc.get_new_pool(pool_id, p);
    pg_pool_t *ntp = pending_inc.get_new_pool(tierpool_id, tp);
    if (np->tiers.count(tierpool_id) || ntp->is_tier()) {
      wait_for_finished_proposal(op, new C_RetryMessage(this, op));
      return true;
    }
    np->tiers.insert(tierpool_id);
    np->read_tier = np->write_tier = tierpool_id;
    np->set_snap_epoch(pending_inc.epoch); // tier will update to our snap info
    ntp->tier_of = pool_id;
    ntp->cache_mode = mode;
    ntp->hit_set_count = g_conf->osd_tier_default_cache_hit_set_count;
    ntp->hit_set_period = g_conf->osd_tier_default_cache_hit_set_period;
    ntp->min_read_recency_for_promote = g_conf->osd_tier_default_cache_min_read_recency_for_promote;
    ntp->min_write_recency_for_promote = g_conf->osd_tier_default_cache_min_write_recency_for_promote;
    ntp->hit_set_params = hsp;
    ntp->target_max_bytes = size;
    ss << "pool '" << tierpoolstr << "' is now (or already was) a cache tier of '" << poolstr << "'";
    wait_for_finished_proposal(op, new Monitor::C_Command(mon, op, 0, ss.str(),
					      get_last_committed() + 1));
    return true;
  } else if (prefix == "osd pool set-quota") {
    string poolstr;
    cmd_getval(g_ceph_context, cmdmap, "pool", poolstr);
    int64_t pool_id = osdmap.lookup_pg_pool_name(poolstr);
    if (pool_id < 0) {
      ss << "unrecognized pool '" << poolstr << "'";
      err = -ENOENT;
      goto reply;
    }

    string field;
    cmd_getval(g_ceph_context, cmdmap, "field", field);
    if (field != "max_objects" && field != "max_bytes") {
      ss << "unrecognized field '" << field << "'; max_bytes of max_objects";
      err = -EINVAL;
      goto reply;
    }

    // val could contain unit designations, so we treat as a string
    string val;
    cmd_getval(g_ceph_context, cmdmap, "val", val);
    stringstream tss;
    int64_t value = unit_to_bytesize(val, &tss);
    if (value < 0) {
      ss << "error parsing value '" << value << "': " << tss.str();
      err = value;
      goto reply;
    }

    pg_pool_t *pi = pending_inc.get_new_pool(pool_id, osdmap.get_pg_pool(pool_id));
    if (field == "max_objects") {
      pi->quota_max_objects = value;
    } else if (field == "max_bytes") {
      pi->quota_max_bytes = value;
    } else {
      assert(0 == "unrecognized option");
    }
    ss << "set-quota " << field << " = " << value << " for pool " << poolstr;
    rs = ss.str();
    wait_for_finished_proposal(op, new Monitor::C_Command(mon, op, 0, rs,
					      get_last_committed() + 1));
    return true;

  } else if (prefix == "osd reweight-by-utilization") {
    int64_t oload;
    cmd_getval(g_ceph_context, cmdmap, "oload", oload, int64_t(120));
    string out_str;
    err = reweight_by_utilization(oload, out_str, false, NULL);
    if (err < 0) {
      ss << "FAILED reweight-by-utilization: " << out_str;
    } else if (err == 0) {
      ss << "no change: " << out_str;
    } else {
      ss << "SUCCESSFUL reweight-by-utilization: " << out_str;
      getline(ss, rs);
      wait_for_finished_proposal(op, new Monitor::C_Command(mon, op, 0, rs,
						get_last_committed() + 1));
      return true;
    }
  } else if (prefix == "osd reweight-by-pg") {
    int64_t oload;
    cmd_getval(g_ceph_context, cmdmap, "oload", oload, int64_t(120));
    set<int64_t> pools;
    vector<string> poolnamevec;
    cmd_getval(g_ceph_context, cmdmap, "pools", poolnamevec);
    for (unsigned j = 0; j < poolnamevec.size(); j++) {
      int64_t pool = osdmap.lookup_pg_pool_name(poolnamevec[j]);
      if (pool < 0) {
	ss << "pool '" << poolnamevec[j] << "' does not exist";
	err = -ENOENT;
	goto reply;
      }
      pools.insert(pool);
    }
    string out_str;
    err = reweight_by_utilization(oload, out_str, true,
				  pools.empty() ? NULL : &pools);
    if (err < 0) {
      ss << "FAILED reweight-by-pg: " << out_str;
    } else if (err == 0) {
      ss << "no change: " << out_str;
    } else {
      ss << "SUCCESSFUL reweight-by-pg: " << out_str;
      getline(ss, rs);
      wait_for_finished_proposal(op, new Monitor::C_Command(mon, op, 0, rs,
						get_last_committed() + 1));
      return true;
    }
  } else if (prefix == "osd thrash") {
    int64_t num_epochs;
    cmd_getval(g_ceph_context, cmdmap, "num_epochs", num_epochs, int64_t(0));
    // thrash_map is a member var
    thrash_map = num_epochs;
    ss << "will thrash map for " << thrash_map << " epochs";
    ret = thrash();
    err = 0;
  } else {
    err = -EINVAL;
  }

 reply:
  getline(ss, rs);
  if (err < 0 && rs.length() == 0)
    rs = cpp_strerror(err);
  mon->reply_command(op, err, rs, rdata, get_last_committed());
  return ret;

 update:
  getline(ss, rs);
  wait_for_finished_proposal(op, new Monitor::C_Command(mon, op, 0, rs,
					    get_last_committed() + 1));
  return true;

 wait:
  wait_for_finished_proposal(op, new C_RetryMessage(this, op));
  return true;
}

bool OSDMonitor::preprocess_pool_op(MonOpRequestRef op) 
{
  op->mark_osdmon_event(__func__);
  MPoolOp *m = static_cast<MPoolOp*>(op->get_req());
  if (m->op == POOL_OP_CREATE)
    return preprocess_pool_op_create(op);

  if (!osdmap.get_pg_pool(m->pool)) {
    dout(10) << "attempt to delete non-existent pool id " << m->pool << dendl;
    _pool_op_reply(op, 0, osdmap.get_epoch());
    return true;
  }

  // check if the snap and snapname exists
  bool snap_exists = false;
  const pg_pool_t *p = osdmap.get_pg_pool(m->pool);
  if (p->snap_exists(m->name.c_str()))
    snap_exists = true;

  switch (m->op) {
  case POOL_OP_CREATE_SNAP:
    if (p->is_unmanaged_snaps_mode()) {
      _pool_op_reply(op, -EINVAL, osdmap.get_epoch());
      return true;
    }
    if (snap_exists) {
      _pool_op_reply(op, 0, osdmap.get_epoch());
      return true;
    }
    return false;
  case POOL_OP_CREATE_UNMANAGED_SNAP:
    if (p->is_pool_snaps_mode()) {
      _pool_op_reply(op, -EINVAL, osdmap.get_epoch());
      return true;
    }
    return false;
  case POOL_OP_DELETE_SNAP:
    if (p->is_unmanaged_snaps_mode()) {
      _pool_op_reply(op, -EINVAL, osdmap.get_epoch());
      return true;
    }
    if (!snap_exists) {
      _pool_op_reply(op, 0, osdmap.get_epoch());
      return true;
    }
    return false;
  case POOL_OP_DELETE_UNMANAGED_SNAP:
    if (p->is_pool_snaps_mode()) {
      _pool_op_reply(op, -EINVAL, osdmap.get_epoch());
      return true;
    }
    if (p->is_removed_snap(m->snapid)) {
      _pool_op_reply(op, 0, osdmap.get_epoch());
      return true;
    }
    return false;
  case POOL_OP_DELETE:
    if (osdmap.lookup_pg_pool_name(m->name.c_str()) >= 0) {
      _pool_op_reply(op, 0, osdmap.get_epoch());
      return true;
    }
    return false;
  case POOL_OP_AUID_CHANGE:
    return false;
  default:
    assert(0);
    break;
  }

  return false;
}

bool OSDMonitor::preprocess_pool_op_create(MonOpRequestRef op)
{
  op->mark_osdmon_event(__func__);
  MPoolOp *m = static_cast<MPoolOp*>(op->get_req());
  MonSession *session = m->get_session();
  if (!session) {
    _pool_op_reply(op, -EPERM, osdmap.get_epoch());
    return true;
  }
  if (!session->is_capable("osd", MON_CAP_W)) {
    dout(5) << "attempt to create new pool without sufficient auid privileges!"
	    << "message: " << *m  << std::endl
	    << "caps: " << session->caps << dendl;
    _pool_op_reply(op, -EPERM, osdmap.get_epoch());
    return true;
  }

  int64_t pool = osdmap.lookup_pg_pool_name(m->name.c_str());
  if (pool >= 0) {
    _pool_op_reply(op, 0, osdmap.get_epoch());
    return true;
  }

  return false;
}

bool OSDMonitor::prepare_pool_op(MonOpRequestRef op)
{
  op->mark_osdmon_event(__func__);
  MPoolOp *m = static_cast<MPoolOp*>(op->get_req());
  dout(10) << "prepare_pool_op " << *m << dendl;
  if (m->op == POOL_OP_CREATE) {
    return prepare_pool_op_create(op);
  } else if (m->op == POOL_OP_DELETE) {
    return prepare_pool_op_delete(op);
  }

  int ret = 0;
  bool changed = false;

  if (!osdmap.have_pg_pool(m->pool)) {
    _pool_op_reply(op, -ENOENT, osdmap.get_epoch());
    return false;
  }

  const pg_pool_t *pool = osdmap.get_pg_pool(m->pool);

  switch (m->op) {
    case POOL_OP_CREATE_SNAP:
    case POOL_OP_DELETE_SNAP:
      if (!pool->is_unmanaged_snaps_mode()) {
        bool snap_exists = pool->snap_exists(m->name.c_str());
        if ((m->op == POOL_OP_CREATE_SNAP && snap_exists)
          || (m->op == POOL_OP_DELETE_SNAP && !snap_exists)) {
          ret = 0;
        } else {
          break;
        }
      } else {
        ret = -EINVAL;
      }
      _pool_op_reply(op, ret, osdmap.get_epoch());
      return false;

    case POOL_OP_DELETE_UNMANAGED_SNAP:
      // we won't allow removal of an unmanaged snapshot from a pool
      // not in unmanaged snaps mode.
      if (!pool->is_unmanaged_snaps_mode()) {
        _pool_op_reply(op, -ENOTSUP, osdmap.get_epoch());
        return false;
      }
      /* fall-thru */
    case POOL_OP_CREATE_UNMANAGED_SNAP:
      // but we will allow creating an unmanaged snapshot on any pool
      // as long as it is not in 'pool' snaps mode.
      if (pool->is_pool_snaps_mode()) {
        _pool_op_reply(op, -EINVAL, osdmap.get_epoch());
        return false;
      }
  }

  // projected pool info
  pg_pool_t pp;
  if (pending_inc.new_pools.count(m->pool))
    pp = pending_inc.new_pools[m->pool];
  else
    pp = *osdmap.get_pg_pool(m->pool);

  bufferlist reply_data;

  // pool snaps vs unmanaged snaps are mutually exclusive
  switch (m->op) {
  case POOL_OP_CREATE_SNAP:
  case POOL_OP_DELETE_SNAP:
    if (pp.is_unmanaged_snaps_mode()) {
      ret = -EINVAL;
      goto out;
    }
    break;

  case POOL_OP_CREATE_UNMANAGED_SNAP:
  case POOL_OP_DELETE_UNMANAGED_SNAP:
    if (pp.is_pool_snaps_mode()) {
      ret = -EINVAL;
      goto out;
    }
  }

  switch (m->op) {
  case POOL_OP_CREATE_SNAP:
    if (!pp.snap_exists(m->name.c_str())) {
      pp.add_snap(m->name.c_str(), ceph_clock_now(g_ceph_context));
      dout(10) << "create snap in pool " << m->pool << " " << m->name << " seq " << pp.get_snap_epoch() << dendl;
      changed = true;
    }
    break;

  case POOL_OP_DELETE_SNAP:
    {
      snapid_t s = pp.snap_exists(m->name.c_str());
      if (s) {
	pp.remove_snap(s);
	changed = true;
      }
    }
    break;

  case POOL_OP_CREATE_UNMANAGED_SNAP:
    {
      uint64_t snapid;
      pp.add_unmanaged_snap(snapid);
      ::encode(snapid, reply_data);
      changed = true;
    }
    break;

  case POOL_OP_DELETE_UNMANAGED_SNAP:
    if (!pp.is_removed_snap(m->snapid)) {
      pp.remove_unmanaged_snap(m->snapid);
      changed = true;
    }
    break;

  case POOL_OP_AUID_CHANGE:
    if (pp.auid != m->auid) {
      pp.auid = m->auid;
      changed = true;
    }
    break;

  default:
    assert(0);
    break;
  }

  if (changed) {
    pp.set_snap_epoch(pending_inc.epoch);
    pending_inc.new_pools[m->pool] = pp;
  }

 out:
  wait_for_finished_proposal(op, new OSDMonitor::C_PoolOp(this, op, ret, pending_inc.epoch, &reply_data));
  return true;
}

bool OSDMonitor::prepare_pool_op_create(MonOpRequestRef op)
{
  op->mark_osdmon_event(__func__);
  int err = prepare_new_pool(op);
  wait_for_finished_proposal(op, new OSDMonitor::C_PoolOp(this, op, err, pending_inc.epoch));
  return true;
}

int OSDMonitor::_check_remove_pool(int64_t pool, const pg_pool_t *p,
				   ostream *ss)
{
  const string& poolstr = osdmap.get_pool_name(pool);

  // If the Pool is in use by CephFS, refuse to delete it
  MDSMap const &pending_mdsmap = mon->mdsmon()->pending_mdsmap;
  if (pending_mdsmap.pool_in_use(pool)) {
    *ss << "pool '" << poolstr << "' is in use by CephFS";
    return -EBUSY;
  }

  if (p->tier_of >= 0) {
    *ss << "pool '" << poolstr << "' is a tier of '"
	<< osdmap.get_pool_name(p->tier_of) << "'";
    return -EBUSY;
  }
  if (!p->tiers.empty()) {
    *ss << "pool '" << poolstr << "' has tiers";
    for(std::set<uint64_t>::iterator i = p->tiers.begin(); i != p->tiers.end(); ++i) {
      *ss << " " << osdmap.get_pool_name(*i);
    }
    return -EBUSY;
  }

  if (!g_conf->mon_allow_pool_delete) {
    *ss << "pool deletion is disabled; you must first set the mon_allow_pool_delete config option to true before you can destroy a pool";
    return -EPERM;
  }

  if (p->has_flag(pg_pool_t::FLAG_NODELETE)) {
    *ss << "pool deletion is disabled; you must unset nodelete flag for the pool first";
    return -EPERM;
  }

  *ss << "pool '" << poolstr << "' removed";
  return 0;
}

/**
 * Check if it is safe to add a tier to a base pool
 *
 * @return
 * True if the operation should proceed, false if we should abort here
 * (abort doesn't necessarily mean error, could be idempotency)
 */
bool OSDMonitor::_check_become_tier(
    const int64_t tier_pool_id, const pg_pool_t *tier_pool,
    const int64_t base_pool_id, const pg_pool_t *base_pool,
    int *err,
    ostream *ss) const
{
  const std::string &tier_pool_name = osdmap.get_pool_name(tier_pool_id);
  const std::string &base_pool_name = osdmap.get_pool_name(base_pool_id);

  const MDSMap &pending_mdsmap = mon->mdsmon()->pending_mdsmap;
  if (pending_mdsmap.pool_in_use(tier_pool_id)) {
    *ss << "pool '" << tier_pool_name << "' is in use by CephFS";
    *err = -EBUSY;
    return false;
  }

  if (base_pool->tiers.count(tier_pool_id)) {
    assert(tier_pool->tier_of == base_pool_id);
    *err = 0;
    *ss << "pool '" << tier_pool_name << "' is now (or already was) a tier of '"
      << base_pool_name << "'";
    return false;
  }

  if (base_pool->is_tier()) {
    *ss << "pool '" << base_pool_name << "' is already a tier of '"
      << osdmap.get_pool_name(base_pool->tier_of) << "', "
      << "multiple tiers are not yet supported.";
    *err = -EINVAL;
    return false;
  }

  if (tier_pool->is_tier()) {
    *ss << "tier pool '" << tier_pool_name << "' is already a tier of '"
       << osdmap.get_pool_name(tier_pool->tier_of) << "'";
    *err = -EINVAL;
    return false;
  }

  *err = 0;
  return true;
}


/**
 * Check if it is safe to remove a tier from this base pool
 *
 * @return
 * True if the operation should proceed, false if we should abort here
 * (abort doesn't necessarily mean error, could be idempotency)
 */
bool OSDMonitor::_check_remove_tier(
    const int64_t base_pool_id, const pg_pool_t *base_pool,
    const pg_pool_t *tier_pool,
    int *err, ostream *ss) const
{
  const std::string &base_pool_name = osdmap.get_pool_name(base_pool_id);

  // Apply CephFS-specific checks
  const MDSMap &pending_mdsmap = mon->mdsmon()->pending_mdsmap;
  if (pending_mdsmap.pool_in_use(base_pool_id)) {
    if (base_pool->type != pg_pool_t::TYPE_REPLICATED) {
      // If the underlying pool is erasure coded, we can't permit the
      // removal of the replicated tier that CephFS relies on to access it
      *ss << "pool '" << base_pool_name << "' is in use by CephFS via its tier";
      *err = -EBUSY;
      return false;
    }

    if (tier_pool && tier_pool->cache_mode == pg_pool_t::CACHEMODE_WRITEBACK) {
      *ss << "pool '" << base_pool_name << "' is in use by CephFS, and this "
             "tier is still in use as a writeback cache.  Change the cache "
             "mode and flush the cache before removing it";
      *err = -EBUSY;
      return false;
    }
  }

  *err = 0;
  return true;
}

int OSDMonitor::_prepare_remove_pool(int64_t pool, ostream *ss)
{
  dout(10) << "_prepare_remove_pool " << pool << dendl;
  const pg_pool_t *p = osdmap.get_pg_pool(pool);
  int r = _check_remove_pool(pool, p, ss);
  if (r < 0)
    return r;

  if (pending_inc.new_pools.count(pool)) {
    // if there is a problem with the pending info, wait and retry
    // this op.
    pg_pool_t *p = &pending_inc.new_pools[pool];
    int r = _check_remove_pool(pool, p, ss);
    if (r < 0)
      return -EAGAIN;
  }

  if (pending_inc.old_pools.count(pool)) {
    dout(10) << "_prepare_remove_pool " << pool << " already pending removal"
	     << dendl;
    return 0;
  }

  // remove
  pending_inc.old_pools.insert(pool);

  // remove any pg_temp mappings for this pool too
  for (map<pg_t,vector<int32_t> >::iterator p = osdmap.pg_temp->begin();
       p != osdmap.pg_temp->end();
       ++p) {
    if (p->first.pool() == (uint64_t)pool) {
      dout(10) << "_prepare_remove_pool " << pool << " removing obsolete pg_temp "
	       << p->first << dendl;
      pending_inc.new_pg_temp[p->first].clear();
    }
  }
  for (map<pg_t,int32_t>::iterator p = osdmap.primary_temp->begin();
      p != osdmap.primary_temp->end();
      ++p) {
    if (p->first.pool() == (uint64_t)pool) {
      dout(10) << "_prepare_remove_pool " << pool
               << " removing obsolete primary_temp" << p->first << dendl;
      pending_inc.new_primary_temp[p->first] = -1;
    }
  }
  return 0;
}

int OSDMonitor::_prepare_rename_pool(int64_t pool, string newname)
{
  dout(10) << "_prepare_rename_pool " << pool << dendl;
  if (pending_inc.old_pools.count(pool)) {
    dout(10) << "_prepare_rename_pool " << pool << " pending removal" << dendl;
    return -ENOENT;
  }
  for (map<int64_t,string>::iterator p = pending_inc.new_pool_names.begin();
       p != pending_inc.new_pool_names.end();
       ++p) {
    if (p->second == newname && p->first != pool) {
      return -EEXIST;
    }
  }

  pending_inc.new_pool_names[pool] = newname;
  return 0;
}

bool OSDMonitor::prepare_pool_op_delete(MonOpRequestRef op)
{
  op->mark_osdmon_event(__func__);
  MPoolOp *m = static_cast<MPoolOp*>(op->get_req());
  ostringstream ss;
  int ret = _prepare_remove_pool(m->pool, &ss);
  if (ret == -EAGAIN) {
    wait_for_finished_proposal(op, new C_RetryMessage(this, op));
    return true;
  }
  if (ret < 0)
    dout(10) << __func__ << " got " << ret << " " << ss.str() << dendl;
  wait_for_finished_proposal(op, new OSDMonitor::C_PoolOp(this, op, ret,
						      pending_inc.epoch));
  return true;
}

void OSDMonitor::_pool_op_reply(MonOpRequestRef op,
                                int ret, epoch_t epoch, bufferlist *blp)
{
  op->mark_osdmon_event(__func__);
  MPoolOp *m = static_cast<MPoolOp*>(op->get_req());
  dout(20) << "_pool_op_reply " << ret << dendl;
  MPoolOpReply *reply = new MPoolOpReply(m->fsid, m->get_tid(),
					 ret, epoch, get_last_committed(), blp);
  mon->send_reply(op, reply);
}<|MERGE_RESOLUTION|>--- conflicted
+++ resolved
@@ -1856,7 +1856,6 @@
     goto ignore;
   }
 
-<<<<<<< HEAD
   if (any_of(osdmap.get_pools().begin(),
 	     osdmap.get_pools().end(),
 	     [](const std::pair<int64_t,pg_pool_t>& pool)
@@ -1867,7 +1866,10 @@
       dout(0) << __func__ << " one or more pools uses GMT hitsets but osd at "
 	      << m->get_orig_source_inst()
 	      << " doesn't announce support -- ignore" << dendl;
-=======
+      goto ignore;
+    }
+  }
+
   // make sure upgrades stop at hammer
   //  * OSD_PROXY_FEATURES is the last pre-hammer feature
   //  * MON_METADATA is the first post-hammer feature
@@ -1884,7 +1886,6 @@
       mon->clog->info() << "disallowing boot of pre-hammer OSD "
 			<< m->get_orig_source_inst()
 			<< " because all up OSDs are post-hammer\n";
->>>>>>> 0f82f461
       goto ignore;
     }
   }
