--- conflicted
+++ resolved
@@ -406,20 +406,15 @@
     lock.Unlock();
     //create new contents and name on the heap, and fill them
     newName = generate_object_name(data.started);
-<<<<<<< HEAD
     if (newName.length() == 0) {
       lock.Lock();
       break;
     }
-    snprintf(data.object_contents, data.object_size, "I'm the %16dth object!", data.started);
-    newContents->append(data.object_contents, data.object_size);
-=======
     newContents = contents[slot];
     snprintf(newContents->c_str(), data.object_size, "I'm the %16dth object!", data.started);
     // we wrote to buffer, going around internal crc cache, so invalidate it now.
     newContents->invalidate_crc();
 
->>>>>>> 7295612d
     completion_wait(slot);
     lock.Lock();
     r = completion_ret(slot);
