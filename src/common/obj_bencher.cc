// -*- mode:C++; tab-width:8; c-basic-offset:2; indent-tabs-mode:t -*-
// vim: ts=8 sw=2 smarttab
/*
 * Ceph - scalable distributed file system
 *
 * Copyright (C) 2009 Sage Weil <sage@newdream.net>
 *
 * This is free software; you can redistribute it and/or
 * modify it under the terms of the GNU Lesser General Public
 * License version 2.1, as published by the Free Software
 * Foundation.  See file COPYING.
 *
 * Series of functions to test your rados installation. Notice
 * that this code is not terribly robust -- for instance, if you
 * try and bench on a pool you don't have permission to access
 * it will just loop forever.
 */
#include "common/Cond.h"
#include "obj_bencher.h"

#include <iostream>
#include <fstream>

#include <cerrno>

#include <stdlib.h>
#include <time.h>
#include <sstream>
#include <vector>


const std::string BENCH_LASTRUN_METADATA = "benchmark_last_metadata";
const std::string BENCH_PREFIX = "benchmark_data";

static std::string generate_object_prefix(int pid = 0) {
  char hostname[30];
  gethostname(hostname, sizeof(hostname)-1);
  hostname[sizeof(hostname)-1] = 0;

  if (!pid)
    pid = getpid();

  std::ostringstream oss;
  oss << BENCH_PREFIX << "_" << hostname << "_" << pid;
  return oss.str();
}

std::string ObjBencher::generate_object_name(int objnum, int pid)
{
  std::ostringstream oss;
  oss << generate_object_prefix(pid) << "_object" << objnum;
  return oss.str();
}

static void sanitize_object_contents (bench_data *data, int length) {
  memset(data->object_contents, 'z', length);
}

ostream& ObjBencher::out(ostream& os, utime_t& t)
{
  if (show_time)
    return t.localtime(os) << " ";
  else
    return os;
}

ostream& ObjBencher::out(ostream& os)
{
  utime_t cur_time = ceph_clock_now(cct);
  return out(os, cur_time);
}

void *ObjBencher::status_printer(void *_bencher) {
  ObjBencher *bencher = static_cast<ObjBencher *>(_bencher);
  bench_data& data = bencher->data;
  Cond cond;
  int i = 0;
  int previous_writes = 0;
  int cycleSinceChange = 0;
  double bandwidth;
  int iops;
  utime_t ONE_SECOND;
  ONE_SECOND.set_from_double(1.0);
  bencher->lock.Lock();
  while(!data.done) {
    utime_t cur_time = ceph_clock_now(bencher->cct);

    if (i % 20 == 0) {
      if (i > 0)
        cur_time.localtime(cout) << " min lat: " << data.min_latency
          << " max lat: " << data.max_latency
          << " avg lat: " << data.avg_latency << std::endl;
      //I'm naughty and don't reset the fill
      bencher->out(cout, cur_time) << setfill(' ')
          << setw(5) << "sec"
          << setw(8) << "Cur ops"
          << setw(10) << "started"
          << setw(10) << "finished"
          << setw(10) << "avg MB/s"
          << setw(10) << "cur MB/s"
          << setw(10) << "last lat"
          << setw(10) << "avg lat" << std::endl;
    }
    if (cycleSinceChange)
      bandwidth = (double)(data.finished - previous_writes)
        * (data.object_size)
        / (1024*1024)
        / cycleSinceChange;
    else
      bandwidth = 0;

    if (!isnan(bandwidth) && bandwidth > 0) {
      if (bandwidth > data.idata.max_bandwidth)
        data.idata.max_bandwidth = bandwidth;
      if (bandwidth < data.idata.min_bandwidth)
        data.idata.min_bandwidth = bandwidth;

      data.history.bandwidth.push_back(bandwidth);
    }

    if (cycleSinceChange)
      iops = (double)(data.finished - previous_writes)
        / cycleSinceChange;
    else
      iops = 0;

    if (!isnan(iops)) {
      if (iops > data.idata.max_iops)
        data.idata.max_iops = iops;
      if (iops < data.idata.min_iops)
        data.idata.min_iops = iops;

      data.history.iops.push_back(iops);
    }

    double avg_bandwidth = (double) (data.object_size) * (data.finished)
      / (double)(cur_time - data.start_time) / (1024*1024);
    if (previous_writes != data.finished) {
      previous_writes = data.finished;
      cycleSinceChange = 0;
      bencher->out(cout, cur_time) << setfill(' ')
          << setw(5) << i
          << setw(8) << data.in_flight
          << setw(10) << data.started
          << setw(10) << data.finished
          << setw(10) << avg_bandwidth
          << setw(10) << bandwidth
          << setw(10) << (double)data.cur_latency
          << setw(10) << data.avg_latency << std::endl;
    }
    else {
      bencher->out(cout, cur_time) << setfill(' ')
          << setw(5) << i
          << setw(8) << data.in_flight
          << setw(10) << data.started
          << setw(10) << data.finished
          << setw(10) << avg_bandwidth
          << setw(10) << '0'
          << setw(10) << '-'
          << setw(10) << data.avg_latency << std::endl;
    }
    ++i;
    ++cycleSinceChange;
    cond.WaitInterval(bencher->cct, bencher->lock, ONE_SECOND);
  }
  bencher->lock.Unlock();
  return NULL;
}

int ObjBencher::aio_bench(
  int operation, int secondsToRun,
  int concurrentios, int object_size, bool cleanup, const char* run_name, bool no_verify) {

  if (concurrentios <= 0) 
    return -EINVAL;

  int num_objects = 0;
  int r = 0;
  int prevPid = 0;

  // default metadata object is used if user does not specify one
  const std::string run_name_meta = (run_name == NULL ? BENCH_LASTRUN_METADATA : std::string(run_name));

  //get data from previous write run, if available
  if (operation != OP_WRITE) {
    r = fetch_bench_metadata(run_name_meta, &object_size, &num_objects, &prevPid);
    if (r < 0) {
      if (r == -ENOENT)
        cerr << "Must write data before running a read benchmark!" << std::endl;
      return r;
    }
<<<<<<< HEAD
    // this treats maxObjects (if specified) as a limit for reads as well
    if (maxObjectsToCreate > 0 && maxObjectsToCreate < num_objects) {
      num_objects = maxObjectsToCreate;
    }
  } else {
    object_size = op_size;
=======
>>>>>>> be422c8f
  }

  char* contentsChars = new char[object_size];
  lock.Lock();
  data.done = false;
  data.object_size = object_size;
  data.in_flight = 0;
  data.started = 0;
  data.finished = 0;
  data.min_latency = 9999.0; // this better be higher than initial latency!
  data.max_latency = 0;
  data.avg_latency = 0;
  data.idata.min_bandwidth = 99999999.0;
  data.idata.max_bandwidth = 0;
  data.object_contents = contentsChars;
  lock.Unlock();

  //fill in contentsChars deterministically so we can check returns
  sanitize_object_contents(&data, data.object_size);

  if (OP_WRITE == operation) {
    r = write_bench(secondsToRun, concurrentios, run_name_meta);
    if (r != 0) goto out;
  }
  else if (OP_SEQ_READ == operation) {
    r = seq_read_bench(secondsToRun, num_objects, concurrentios, prevPid, no_verify);
    if (r != 0) goto out;
  }
  else if (OP_RAND_READ == operation) {
    r = rand_read_bench(secondsToRun, num_objects, concurrentios, prevPid, no_verify);
    if (r != 0) goto out;
  }

  if (OP_WRITE == operation && cleanup) {
    r = fetch_bench_metadata(run_name_meta, &object_size, &num_objects, &prevPid);
    if (r < 0) {
      if (r == -ENOENT)
        cerr << "Should never happen: bench metadata missing for current run!" << std::endl;
      goto out;
    }

    r = clean_up(num_objects, prevPid, concurrentios);
    if (r != 0) goto out;

    // lastrun file
    r = sync_remove(run_name_meta);
    if (r != 0) goto out;
  }

 out:
  delete[] contentsChars;
  return r;
}

struct lock_cond {
  lock_cond(Mutex *_lock) : lock(_lock) {}
  Mutex *lock;
  Cond cond;
};

void _aio_cb(void *cb, void *arg) {
  struct lock_cond *lc = (struct lock_cond *)arg;
  lc->lock->Lock();
  lc->cond.Signal();
  lc->lock->Unlock();
}

template<class T>
static T vec_stddev(vector<T>& v)
{
  T mean = 0;

  if (v.size() < 2)
    return 0;

  typename vector<T>::iterator iter;
  for (iter = v.begin(); iter != v.end(); ++iter) {
    mean += *iter;
  }

  mean /= v.size();

  T stddev = 0;
  for (iter = v.begin(); iter != v.end(); ++iter) {
    T dev = *iter - mean;
    dev *= dev;
    stddev += dev;
  }
  stddev /= (v.size() - 1);
  return sqrt(stddev);
}

int ObjBencher::fetch_bench_metadata(const std::string& metadata_file, int* object_size, int* num_objects, int* prevPid) {
  int r = 0;
  bufferlist object_data;

  r = sync_read(metadata_file, object_data, sizeof(int)*3);
  if (r <= 0) {
    // treat an empty file as a file that does not exist
    if (r == 0) {
      r = -ENOENT;
    }
    return r;
  }
  bufferlist::iterator p = object_data.begin();
  ::decode(*object_size, p);
  ::decode(*num_objects, p);
  ::decode(*prevPid, p);

  return 0;
}

int ObjBencher::write_bench(int secondsToRun,
			    int concurrentios, const string& run_name_meta) {
  if (concurrentios <= 0) 
    return -EINVAL;

  out(cout) << "Maintaining " << concurrentios << " concurrent writes of "
	    << data.object_size << " bytes for up to "
	    << secondsToRun << " seconds"
	    << std::endl;
  bufferlist* newContents = 0;

  std::string prefix = generate_object_prefix();
  out(cout) << "Object prefix: " << prefix << std::endl;

  std::vector<string> name(concurrentios);
  std::string newName;
  bufferlist* contents[concurrentios];
  double total_latency = 0;
  std::vector<utime_t> start_times(concurrentios);
  utime_t stopTime;
  int r = 0;
  bufferlist b_write;
  lock_cond lc(&lock);
  utime_t runtime;
  utime_t timePassed;

  r = completions_init(concurrentios);

  //set up writes so I can start them together
  for (int i = 0; i<concurrentios; ++i) {
    name[i] = generate_object_name(i);
    contents[i] = new bufferlist();
    snprintf(data.object_contents, data.object_size, "I'm the %16dth object!", i);
    contents[i]->append(data.object_contents, data.object_size);
  }

  pthread_t print_thread;

  pthread_create(&print_thread, NULL, ObjBencher::status_printer, (void *)this);
  lock.Lock();
  data.finished = 0;
  data.start_time = ceph_clock_now(cct);
  lock.Unlock();
  for (int i = 0; i<concurrentios; ++i) {
    start_times[i] = ceph_clock_now(cct);
    r = create_completion(i, _aio_cb, (void *)&lc);
    if (r < 0)
      goto ERR;
    r = aio_write(name[i], i, *contents[i], data.object_size);
    if (r < 0) { //naughty, doesn't clean up heap
      goto ERR;
    }
    lock.Lock();
    ++data.started;
    ++data.in_flight;
    lock.Unlock();
  }

  //keep on adding new writes as old ones complete until we've passed minimum time
  int slot;

  //don't need locking for reads because other thread doesn't write

  runtime.set_from_double(secondsToRun);
  stopTime = data.start_time + runtime;
  slot = 0;
  lock.Lock();
  while(ceph_clock_now(cct) < stopTime) {
    bool found = false;
    while (1) {
      int old_slot = slot;
      do {
        if (completion_is_done(slot)) {
            found = true;
            break;
        }
        slot++;
        if (slot == concurrentios) {
          slot = 0;
        }
      } while (slot != old_slot);
      if (found)
        break;
      lc.cond.Wait(lock);
    }
    lock.Unlock();
    //create new contents and name on the heap, and fill them
    newContents = new bufferlist();
    newName = generate_object_name(data.started);
    snprintf(data.object_contents, data.object_size, "I'm the %16dth object!", data.started);
    newContents->append(data.object_contents, data.object_size);
    completion_wait(slot);
    lock.Lock();
    r = completion_ret(slot);
    if (r != 0) {
      lock.Unlock();
      goto ERR;
    }
    data.cur_latency = ceph_clock_now(cct) - start_times[slot];
    data.history.latency.push_back(data.cur_latency);
    total_latency += data.cur_latency;
    if( data.cur_latency > data.max_latency) data.max_latency = data.cur_latency;
    if (data.cur_latency < data.min_latency) data.min_latency = data.cur_latency;
    ++data.finished;
    data.avg_latency = total_latency / data.finished;
    --data.in_flight;
    lock.Unlock();
    release_completion(slot);
    timePassed = ceph_clock_now(cct) - data.start_time;

    //write new stuff to backend, then delete old stuff
    //and save locations of new stuff for later deletion
    start_times[slot] = ceph_clock_now(cct);
    r = create_completion(slot, _aio_cb, &lc);
    if (r < 0)
      goto ERR;
    r = aio_write(newName, slot, *newContents, data.object_size);
    if (r < 0) {//naughty; doesn't clean up heap space.
      goto ERR;
    }
    delete contents[slot];
    name[slot] = newName;
    contents[slot] = newContents;
    newContents = 0;
    lock.Lock();
    ++data.started;
    ++data.in_flight;
  }
  lock.Unlock();

  while (data.finished < data.started) {
    slot = data.finished % concurrentios;
    completion_wait(slot);
    lock.Lock();
    r = completion_ret(slot);
    if (r != 0) {
      lock.Unlock();
      goto ERR;
    }
    data.cur_latency = ceph_clock_now(cct) - start_times[slot];
    data.history.latency.push_back(data.cur_latency);
    total_latency += data.cur_latency;
    if (data.cur_latency > data.max_latency) data.max_latency = data.cur_latency;
    if (data.cur_latency < data.min_latency) data.min_latency = data.cur_latency;
    ++data.finished;
    data.avg_latency = total_latency / data.finished;
    --data.in_flight;
    lock.Unlock();
    release_completion(slot);
    delete contents[slot];
  }

  timePassed = ceph_clock_now(cct) - data.start_time;
  lock.Lock();
  data.done = true;
  lock.Unlock();

  pthread_join(print_thread, NULL);

  double bandwidth;
  bandwidth = ((double)data.finished)*((double)data.object_size)/(double)timePassed;
  bandwidth = bandwidth/(1024*1024); // we want it in MB/sec

  out(cout) << "Total time run:         " << timePassed << std::endl
       << "Total writes made:      " << data.finished << std::endl
       << "Write size:             " << data.object_size << std::endl
       << "Bandwidth (MB/sec):     " << setprecision(3) << bandwidth << std::endl
       << "Stddev Bandwidth:       " << vec_stddev(data.history.bandwidth) << std::endl
       << "Max bandwidth (MB/sec): " << data.idata.max_bandwidth << std::endl
       << "Min bandwidth (MB/sec): " << data.idata.min_bandwidth << std::endl
       << "Average IOPS:           " << (int)(data.finished/timePassed) << std::endl
       << "Stddev IOPS:            " << vec_stddev(data.history.iops) << std::endl
       << "Max IOPS:               " << data.idata.max_iops << std::endl
       << "Min IOPS:               " << data.idata.min_iops << std::endl
       << "Average Latency:        " << data.avg_latency << std::endl
       << "Stddev Latency:         " << vec_stddev(data.history.latency) << std::endl
       << "Max latency:            " << data.max_latency << std::endl
       << "Min latency:            " << data.min_latency << std::endl;

  //write object size/number data for read benchmarks
  ::encode(data.object_size, b_write);
  ::encode(data.finished, b_write);
  ::encode(getpid(), b_write);

  // persist meta-data for further cleanup or read
  sync_write(run_name_meta, b_write, sizeof(int)*3);

  completions_done();

  return 0;

 ERR:
  lock.Lock();
  data.done = 1;
  lock.Unlock();
  pthread_join(print_thread, NULL);
  delete newContents;
  return r;
}

int ObjBencher::seq_read_bench(int seconds_to_run, int num_objects, int concurrentios, int pid, bool no_verify) {
  lock_cond lc(&lock);

  if (concurrentios <= 0) 
    return -EINVAL;

  if (num_objects > 0 && concurrentios > num_objects)
    concurrentios = num_objects;

  std::vector<string> name(concurrentios);
  std::string newName;
  bufferlist* contents[concurrentios];
  int index[concurrentios];
  int errors = 0;
  utime_t start_time;
  std::vector<utime_t> start_times(concurrentios);
  utime_t time_to_run;
  time_to_run.set_from_double(seconds_to_run);
  double total_latency = 0;
  int r = 0;
  utime_t runtime;
  sanitize_object_contents(&data, data.object_size); //clean it up once; subsequent
  //changes will be safe because string length should remain the same

  r = completions_init(concurrentios);
  if (r < 0)
    return r;

  //set up initial reads
  for (int i = 0; i < concurrentios; ++i) {
    name[i] = generate_object_name(i, pid);
    contents[i] = new bufferlist();
  }

  lock.Lock();
  data.finished = 0;
  data.start_time = ceph_clock_now(cct);
  lock.Unlock();

  pthread_t print_thread;
  pthread_create(&print_thread, NULL, status_printer, (void *)this);

  utime_t finish_time = data.start_time + time_to_run;
  //start initial reads
  for (int i = 0; i < concurrentios; ++i) {
    index[i] = i;
    start_times[i] = ceph_clock_now(cct);
    create_completion(i, _aio_cb, (void *)&lc);
    r = aio_read(name[i], i, contents[i], data.object_size);
    if (r < 0) { //naughty, doesn't clean up heap -- oh, or handle the print thread!
      cerr << "r = " << r << std::endl;
      goto ERR;
    }
    lock.Lock();
    ++data.started;
    ++data.in_flight;
    lock.Unlock();
  }

  //keep on adding new reads as old ones complete
  int slot;
  bufferlist *cur_contents;

  slot = 0;
  while (seconds_to_run && (ceph_clock_now(cct) < finish_time) &&
      num_objects > data.started) {
    lock.Lock();
    int old_slot = slot;
    bool found = false;
    while (1) {
      do {
        if (completion_is_done(slot)) {
          found = true;
          break;
        }
        slot++;
        if (slot == concurrentios) {
          slot = 0;
        }
      } while (slot != old_slot);
      if (found) {
        break;
      }
      lc.cond.Wait(lock);
    }
    lock.Unlock();
    newName = generate_object_name(data.started, pid);
    int current_index = index[slot];
    index[slot] = data.started;
    completion_wait(slot);
    lock.Lock();
    r = completion_ret(slot);
    if (r < 0) {
      cerr << "read got " << r << std::endl;
      lock.Unlock();
      goto ERR;
    }
    data.cur_latency = ceph_clock_now(cct) - start_times[slot];
    total_latency += data.cur_latency;
    if( data.cur_latency > data.max_latency) data.max_latency = data.cur_latency;
    if (data.cur_latency < data.min_latency) data.min_latency = data.cur_latency;
    ++data.finished;
    data.avg_latency = total_latency / data.finished;
    --data.in_flight;
    lock.Unlock();
    release_completion(slot);
    cur_contents = contents[slot];

    //start new read and check data if requested
    start_times[slot] = ceph_clock_now(cct);
    contents[slot] = new bufferlist();
    create_completion(slot, _aio_cb, (void *)&lc);
    r = aio_read(newName, slot, contents[slot], data.object_size);
    if (r < 0) {
      goto ERR;
    }
    lock.Lock();
    ++data.started;
    ++data.in_flight;
    if (!no_verify) {
      snprintf(data.object_contents, data.object_size, "I'm the %16dth object!", current_index);
      lock.Unlock();
      if (memcmp(data.object_contents, cur_contents->c_str(), data.object_size) != 0) {
        cerr << name[slot] << " is not correct!" << std::endl;
        ++errors;
      }
    } else {
        lock.Unlock();
    }

    name[slot] = newName;
    delete cur_contents;
  }

  //wait for final reads to complete
  while (data.finished < data.started) {
    slot = data.finished % concurrentios;
    completion_wait(slot);
    lock.Lock();
    r = completion_ret(slot);
    if (r < 0) {
      cerr << "read got " << r << std::endl;
      lock.Unlock();
      goto ERR;
    }
    data.cur_latency = ceph_clock_now(cct) - start_times[slot];
    total_latency += data.cur_latency;
    if (data.cur_latency > data.max_latency) data.max_latency = data.cur_latency;
    if (data.cur_latency < data.min_latency) data.min_latency = data.cur_latency;
    ++data.finished;
    data.avg_latency = total_latency / data.finished;
    --data.in_flight;
    release_completion(slot);
    if (!no_verify) {
      snprintf(data.object_contents, data.object_size, "I'm the %16dth object!", index[slot]);
      lock.Unlock();
      if (memcmp(data.object_contents, contents[slot]->c_str(), data.object_size) != 0) {
        cerr << name[slot] << " is not correct!" << std::endl;
        ++errors;
      }
    } else {
        lock.Unlock();
    }
    delete contents[slot];
  }

  runtime = ceph_clock_now(cct) - data.start_time;
  lock.Lock();
  data.done = true;
  lock.Unlock();

  pthread_join(print_thread, NULL);

  double bandwidth;
  bandwidth = ((double)data.finished)*((double)data.object_size)/(double)runtime;
  bandwidth = bandwidth/(1024*1024); // we want it in MB/sec

  out(cout) << "Total time run:       " << runtime << std::endl
       << "Total reads made:     " << data.finished << std::endl
       << "Read size:            " << data.object_size << std::endl
       << "Bandwidth (MB/sec):   " << setprecision(3) << bandwidth << std::endl
       << "Average IOPS          " << (int)(data.finished/runtime) << std::endl
       << "Stddev IOPS:          " << vec_stddev(data.history.iops) << std::endl
       << "Max IOPS:             " << data.idata.max_iops << std::endl
       << "Min IOPS:             " << data.idata.min_iops << std::endl
       << "Average Latency:      " << data.avg_latency << std::endl
       << "Max latency:          " << data.max_latency << std::endl
       << "Min latency:          " << data.min_latency << std::endl;

  completions_done();

  return 0;

 ERR:
  lock.Lock();
  data.done = 1;
  lock.Unlock();
  pthread_join(print_thread, NULL);
  return r;
}

int ObjBencher::rand_read_bench(int seconds_to_run, int num_objects, int concurrentios, int pid, bool no_verify)
{
  lock_cond lc(&lock);

  if (concurrentios <= 0)
    return -EINVAL;

  if (num_objects > 0 && concurrentios > num_objects)
    concurrentios = num_objects;
 
  std::vector<string> name(concurrentios);
  std::string newName;
  bufferlist* contents[concurrentios];
  int index[concurrentios];
  int errors = 0;
  utime_t start_time;
  std::vector<utime_t> start_times(concurrentios);
  utime_t time_to_run;
  time_to_run.set_from_double(seconds_to_run);
  double total_latency = 0;
  int r = 0;
  utime_t runtime;
  sanitize_object_contents(&data, data.object_size); //clean it up once; subsequent
  //changes will be safe because string length should remain the same

  srand (time(NULL));

  r = completions_init(concurrentios);
  if (r < 0)
    return r;

  //set up initial reads
  for (int i = 0; i < concurrentios; ++i) {
    name[i] = generate_object_name(i, pid);
    contents[i] = new bufferlist();
  }

  lock.Lock();
  data.finished = 0;
  data.start_time = ceph_clock_now(g_ceph_context);
  lock.Unlock();

  pthread_t print_thread;
  pthread_create(&print_thread, NULL, status_printer, (void *)this);

  utime_t finish_time = data.start_time + time_to_run;
  //start initial reads
  for (int i = 0; i < concurrentios; ++i) {
    index[i] = i;
    start_times[i] = ceph_clock_now(g_ceph_context);
    create_completion(i, _aio_cb, (void *)&lc);
    r = aio_read(name[i], i, contents[i], data.object_size);
    if (r < 0) { //naughty, doesn't clean up heap -- oh, or handle the print thread!
      cerr << "r = " << r << std::endl;
      goto ERR;
    }
    lock.Lock();
    ++data.started;
    ++data.in_flight;
    lock.Unlock();
  }

  //keep on adding new reads as old ones complete
  int slot;
  bufferlist *cur_contents;
  int rand_id;

  slot = 0;
  while (seconds_to_run && (ceph_clock_now(g_ceph_context) < finish_time)) {
    lock.Lock();
    int old_slot = slot;
    bool found = false;
    while (1) {
      do {
        if (completion_is_done(slot)) {
          found = true;
          break;
        }
        slot++;
        if (slot == concurrentios) {
          slot = 0;
        }
      } while (slot != old_slot);
      if (found) {
        break;
      }
      lc.cond.Wait(lock);
    }
    lock.Unlock();
    rand_id = rand() % num_objects;
    newName = generate_object_name(rand_id, pid);
    int current_index = index[slot];
    index[slot] = rand_id;
    completion_wait(slot);
    lock.Lock();
    r = completion_ret(slot);
    if (r < 0) {
      cerr << "read got " << r << std::endl;
      lock.Unlock();
      goto ERR;
    }
    data.cur_latency = ceph_clock_now(g_ceph_context) - start_times[slot];
    total_latency += data.cur_latency;
    if( data.cur_latency > data.max_latency) data.max_latency = data.cur_latency;
    if (data.cur_latency < data.min_latency) data.min_latency = data.cur_latency;
    ++data.finished;
    data.avg_latency = total_latency / data.finished;
    --data.in_flight;
    lock.Unlock();
    release_completion(slot);
    cur_contents = contents[slot];

    //start new read and check data if requested
    start_times[slot] = ceph_clock_now(g_ceph_context);
    contents[slot] = new bufferlist();
    create_completion(slot, _aio_cb, (void *)&lc);
    r = aio_read(newName, slot, contents[slot], data.object_size);
    if (r < 0) {
      goto ERR;
    }
    lock.Lock();
    ++data.started;
    ++data.in_flight;
    if (!no_verify) {
      snprintf(data.object_contents, data.object_size, "I'm the %16dth object!", current_index);
      lock.Unlock();
      if (memcmp(data.object_contents, cur_contents->c_str(), data.object_size) != 0) {
        cerr << name[slot] << " is not correct!" << std::endl;
        ++errors;
      }
    } else {
        lock.Unlock();
    }
    name[slot] = newName;
    delete cur_contents;
  }

  //wait for final reads to complete
  while (data.finished < data.started) {
    slot = data.finished % concurrentios;
    completion_wait(slot);
    lock.Lock();
    r = completion_ret(slot);
    if (r < 0) {
      cerr << "read got " << r << std::endl;
      lock.Unlock();
      goto ERR;
    }
    data.cur_latency = ceph_clock_now(g_ceph_context) - start_times[slot];
    total_latency += data.cur_latency;
    if (data.cur_latency > data.max_latency) data.max_latency = data.cur_latency;
    if (data.cur_latency < data.min_latency) data.min_latency = data.cur_latency;
    ++data.finished;
    data.avg_latency = total_latency / data.finished;
    --data.in_flight;
    release_completion(slot);
    if (!no_verify) {
      snprintf(data.object_contents, data.object_size, "I'm the %16dth object!", index[slot]);
      lock.Unlock();
      if (memcmp(data.object_contents, contents[slot]->c_str(), data.object_size) != 0) {
        cerr << name[slot] << " is not correct!" << std::endl;
        ++errors;
      }
    } else {
        lock.Unlock();
    }
    delete contents[slot];
  }

  runtime = ceph_clock_now(g_ceph_context) - data.start_time;
  lock.Lock();
  data.done = true;
  lock.Unlock();

  pthread_join(print_thread, NULL);

  double bandwidth;
  bandwidth = ((double)data.finished)*((double)data.object_size)/(double)runtime;
  bandwidth = bandwidth/(1024*1024); // we want it in MB/sec

  out(cout) << "Total time run:       " << runtime << std::endl
       << "Total reads made:     " << data.finished << std::endl
       << "Read size:            " << data.object_size << std::endl
       << "Bandwidth (MB/sec):   " << setprecision(3) << bandwidth << std::endl
       << "Average IOPS:         " << (int)(data.finished/runtime) << std::endl
       << "Stddev IOPS:          " << vec_stddev(data.history.iops) << std::endl
       << "Max IOPS:             " << data.idata.max_iops << std::endl
       << "Min IOPS:             " << data.idata.min_iops << std::endl
       << "Average Latency:      " << data.avg_latency << std::endl
       << "Max latency:          " << data.max_latency << std::endl
       << "Min latency:          " << data.min_latency << std::endl;

  completions_done();

  return 0;

 ERR:
  lock.Lock();
  data.done = 1;
  lock.Unlock();
  pthread_join(print_thread, NULL);
  return r;
}

int ObjBencher::clean_up(const char* prefix, int concurrentios, const char* run_name) {
  int r = 0;
  int object_size;
  int num_objects;
  int prevPid;

  // default meta object if user does not specify one
  const std::string run_name_meta = (run_name == NULL ? BENCH_LASTRUN_METADATA : std::string(run_name));

  r = fetch_bench_metadata(run_name_meta, &object_size, &num_objects, &prevPid);
  if (r < 0) {
    // if the metadata file is not found we should try to do a linear search on the prefix
    if (r == -ENOENT && prefix != NULL) {
      return clean_up_slow(prefix, concurrentios);
    }
    else {
      return r;
    }
  }

  r = clean_up(num_objects, prevPid, concurrentios);
  if (r != 0) return r;

  r = sync_remove(run_name_meta);
  if (r != 0) return r;

  return 0;
}

int ObjBencher::clean_up(int num_objects, int prevPid, int concurrentios) {
  lock_cond lc(&lock);
  
  if (concurrentios <= 0) 
    return -EINVAL;

  std::vector<string> name(concurrentios);
  std::string newName;
  int r = 0;
  utime_t runtime;
  int slot = 0;

  lock.Lock();
  data.done = false;
  data.in_flight = 0;
  data.started = 0;
  data.finished = 0;
  lock.Unlock();

  // don't start more completions than files
  if (num_objects < concurrentios) {
    concurrentios = num_objects;
  }

  r = completions_init(concurrentios);
  if (r < 0)
    return r;

  //set up initial removes
  for (int i = 0; i < concurrentios; ++i) {
    name[i] = generate_object_name(i, prevPid);
  }

  //start initial removes
  for (int i = 0; i < concurrentios; ++i) {
    create_completion(i, _aio_cb, (void *)&lc);
    r = aio_remove(name[i], i);
    if (r < 0) { //naughty, doesn't clean up heap
      cerr << "r = " << r << std::endl;
      goto ERR;
    }
    lock.Lock();
    ++data.started;
    ++data.in_flight;
    lock.Unlock();
  }

  //keep on adding new removes as old ones complete
  while (data.started < num_objects) {
    lock.Lock();
    int old_slot = slot;
    bool found = false;
    while (1) {
      do {
        if (completion_is_done(slot)) {
          found = true;
          break;
        }
        slot++;
        if (slot == concurrentios) {
          slot = 0;
        }
      } while (slot != old_slot);
      if (found) {
        break;
      }
      lc.cond.Wait(lock);
    }
    lock.Unlock();
    newName = generate_object_name(data.started, prevPid);
    completion_wait(slot);
    lock.Lock();
    r = completion_ret(slot);
    if (r != 0 && r != -ENOENT) { // file does not exist
      cerr << "remove got " << r << std::endl;
      lock.Unlock();
      goto ERR;
    }
    ++data.finished;
    --data.in_flight;
    lock.Unlock();
    release_completion(slot);

    //start new remove and check data if requested
    create_completion(slot, _aio_cb, (void *)&lc);
    r = aio_remove(newName, slot);
    if (r < 0) {
      goto ERR;
    }
    lock.Lock();
    ++data.started;
    ++data.in_flight;
    lock.Unlock();
    name[slot] = newName;
  }

  //wait for final removes to complete
  while (data.finished < data.started) {
    slot = data.finished % concurrentios;
    completion_wait(slot);
    lock.Lock();
    r = completion_ret(slot);
    if (r != 0 && r != -ENOENT) { // file does not exist
      cerr << "remove got " << r << std::endl;
      lock.Unlock();
      goto ERR;
    }
    ++data.finished;
    --data.in_flight;
    release_completion(slot);
    lock.Unlock();
  }

  lock.Lock();
  data.done = true;
  lock.Unlock();

  completions_done();

  return 0;

 ERR:
  lock.Lock();
  data.done = 1;
  lock.Unlock();
  return r;
}

/**
 * Return objects from the datastore which match a prefix.
 *
 * Clears the list and populates it with any objects which match the
 * prefix. The list is guaranteed to have at least one item when the
 * function returns true.
 *
 * @param prefix the prefix to match against
 * @param objects [out] return list of objects
 * @returns true if there are any objects in the store which match
 * the prefix, false if there are no more
 */
bool ObjBencher::more_objects_matching_prefix(const std::string& prefix, std::list<std::string>* objects) {
  std::list<std::string> unfiltered_objects;

  objects->clear();

  while (objects->empty()) {
    bool objects_remain = get_objects(&unfiltered_objects, 20);
    if (!objects_remain)
      return false;

    std::list<std::string>::const_iterator i = unfiltered_objects.begin();
    for ( ; i != unfiltered_objects.end(); ++i) {
      const std::string& next = *i;

      if (next.substr(0, prefix.length()) == prefix) {
        objects->push_back(next);
      }
    }
  }

  return true;
}

int ObjBencher::clean_up_slow(const std::string& prefix, int concurrentios) {
  lock_cond lc(&lock);

  if (concurrentios <= 0) 
    return -EINVAL;

  std::vector<string> name(concurrentios);
  std::string newName;
  int r = 0;
  utime_t runtime;
  int slot = 0;
  std::list<std::string> objects;
  bool objects_remain = true;

  lock.Lock();
  data.done = false;
  data.in_flight = 0;
  data.started = 0;
  data.finished = 0;
  lock.Unlock();

  out(cout) << "Warning: using slow linear search" << std::endl;

  r = completions_init(concurrentios);
  if (r < 0)
    return r;

  //set up initial removes
  for (int i = 0; i < concurrentios; ++i) {
    if (objects.empty()) {
      // if there are fewer objects than concurrent ios, don't generate extras
      bool objects_found = more_objects_matching_prefix(prefix, &objects);
      if (!objects_found) {
        concurrentios = i;
        objects_remain = false;
        break;
      }
    }

    name[i] = objects.front();
    objects.pop_front();
  }

  //start initial removes
  for (int i = 0; i < concurrentios; ++i) {
    create_completion(i, _aio_cb, (void *)&lc);
    r = aio_remove(name[i], i);
    if (r < 0) { //naughty, doesn't clean up heap
      cerr << "r = " << r << std::endl;
      goto ERR;
    }
    lock.Lock();
    ++data.started;
    ++data.in_flight;
    lock.Unlock();
  }

  //keep on adding new removes as old ones complete
  while (objects_remain) {
    lock.Lock();
    int old_slot = slot;
    bool found = false;
    while (1) {
      do {
        if (completion_is_done(slot)) {
          found = true;
          break;
        }
        slot++;
        if (slot == concurrentios) {
          slot = 0;
        }
      } while (slot != old_slot);
      if (found) {
        break;
      }
      lc.cond.Wait(lock);
    }
    lock.Unlock();

    // get more objects if necessary
    if (objects.empty()) {
      objects_remain = more_objects_matching_prefix(prefix, &objects);
      // quit if there are no more
      if (!objects_remain) {
        break;
      }
    }

    // get the next object
    newName = objects.front();
    objects.pop_front();

    completion_wait(slot);
    lock.Lock();
    r = completion_ret(slot);
    if (r != 0 && r != -ENOENT) { // file does not exist
      cerr << "remove got " << r << std::endl;
      lock.Unlock();
      goto ERR;
    }
    ++data.finished;
    --data.in_flight;
    lock.Unlock();
    release_completion(slot);

    //start new remove and check data if requested
    create_completion(slot, _aio_cb, (void *)&lc);
    r = aio_remove(newName, slot);
    if (r < 0) {
      goto ERR;
    }
    lock.Lock();
    ++data.started;
    ++data.in_flight;
    lock.Unlock();
    name[slot] = newName;
  }

  //wait for final removes to complete
  while (data.finished < data.started) {
    slot = data.finished % concurrentios;
    completion_wait(slot);
    lock.Lock();
    r = completion_ret(slot);
    if (r != 0 && r != -ENOENT) { // file does not exist
      cerr << "remove got " << r << std::endl;
      lock.Unlock();
      goto ERR;
    }
    ++data.finished;
    --data.in_flight;
    release_completion(slot);
    lock.Unlock();
  }

  lock.Lock();
  data.done = true;
  lock.Unlock();

  completions_done();

  out(cout) << "Removed " << data.finished << " object" << (data.finished != 1 ? "s" : "") << std::endl;

  return 0;

 ERR:
  lock.Lock();
  data.done = 1;
  lock.Unlock();
  return -5;
}<|MERGE_RESOLUTION|>--- conflicted
+++ resolved
@@ -189,16 +189,13 @@
         cerr << "Must write data before running a read benchmark!" << std::endl;
       return r;
     }
-<<<<<<< HEAD
+#if 0
     // this treats maxObjects (if specified) as a limit for reads as well
     if (maxObjectsToCreate > 0 && maxObjectsToCreate < num_objects) {
       num_objects = maxObjectsToCreate;
     }
-  } else {
-    object_size = op_size;
-=======
->>>>>>> be422c8f
-  }
+#endif
+  } 
 
   char* contentsChars = new char[object_size];
   lock.Lock();
