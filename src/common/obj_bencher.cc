--- conflicted
+++ resolved
@@ -352,7 +352,10 @@
 // default way to show object prefix
 void ObjBencher::show_object_prefix() {
   std::string prefix = generate_object_prefix();
-  out(cout) << "Object prefix: " << prefix << std::endl;
+  if (!formatter)
+    out(cout) << "Object prefix: " << prefix << std::endl;
+  else
+    formatter->dump_string("object_prefix", prefix);
 }
 
 int ObjBencher::write_bench(int secondsToRun,
@@ -372,15 +375,7 @@
   }
   bufferlist* newContents = 0;
 
-<<<<<<< HEAD
   show_object_prefix();
-=======
-  std::string prefix = generate_object_prefix();
-  if (!formatter)
-    out(cout) << "Object prefix: " << prefix << std::endl;
-  else
-    formatter->dump_string("object_prefix", prefix);
->>>>>>> 3be81ae6
 
   std::vector<string> name(concurrentios);
   std::string newName;
@@ -684,17 +679,11 @@
       }
       lc.cond.Wait(lock);
     }
-<<<<<<< HEAD
-    lock.Unlock();
-    newName = generate_object_name(data.started, pid);
-    if (newName.length() == 0) break;
-=======
 
     // calculate latency here, so memcmp doesn't inflate it
     data.cur_latency = ceph_clock_now(cct) - start_times[slot];
 
     cur_contents = contents[slot];
->>>>>>> 3be81ae6
     int current_index = index[slot];
     
     // invalidate internal crc cache
@@ -709,6 +698,7 @@
     }
 
     newName = generate_object_name(data.started, pid);
+    if (newName.length() == 0) break;
     index[slot] = data.started;
     lock.Unlock();
     completion_wait(slot);
@@ -922,13 +912,7 @@
     data.cur_latency = ceph_clock_now(cct) - start_times[slot];
 
     lock.Unlock();
-<<<<<<< HEAD
-    rand_id = rand() % num_objects;
-    newName = generate_object_name(rand_id, pid);
-    if (newName.length() == 0) break;
-=======
-
->>>>>>> 3be81ae6
+
     int current_index = index[slot];
     cur_contents = contents[slot];
     completion_wait(slot);
@@ -958,6 +942,7 @@
 
     rand_id = rand() % num_objects;
     newName = generate_object_name(rand_id, pid);
+    if (newName.length() == 0) break;
     index[slot] = rand_id;
     release_completion(slot);
 
